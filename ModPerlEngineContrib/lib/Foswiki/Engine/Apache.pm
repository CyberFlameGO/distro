# mod_perl Runtime Engine of Foswiki - The Free and Open Source Wiki,
# http://foswiki.org/
#
# Copyright (C) 2009 Gilmar Santos Jr, jgasjr@gmail.com and Foswiki
# contributors. Foswiki contributors are listed in the AUTHORS file in the root
# of Foswiki distribution.
#
# This module is based/inspired on Catalyst framework. Refer to
#
# http://search.cpan.org/perldoc?Catalyst
#
# for credits and license details.
#
# This program is free software; you can redistribute it and/or
# modify it under the terms of the GNU General Public License
# as published by the Free Software Foundation; either version 2
# of the License, or (at your option) any later version. For
# more details read LICENSE in the root of this distribution.
#
# This program is distributed in the hope that it will be useful,
# but WITHOUT ANY WARRANTY; without even the implied warranty of
# MERCHANTABILITY or FITNESS FOR A PARTICULAR PURPOSE.
#
# As per the GPL, removal of this notice is prohibited.

=begin TML

---+!! package Foswiki::Engine::Apache

Base class that implements mod_perl execution mode.

Refer to Foswiki::Engine documentation for explanation about methos below.

=cut

package Foswiki::Engine::Apache;

use strict;

use Foswiki::Engine;
our @ISA = qw( Foswiki::Engine );

BEGIN {
    if ( $ENV{MOD_PERL} ) {
        my ( $software, $version ) =
          $ENV{MOD_PERL} =~ m{^(\S+)/(\d+(?:[\.\_]\d+)+)};

        $version =~ s/_//g;
        $version =~ s/(\.[^.]+)\./$1/g;

        if ( $software eq 'mod_perl' ) {
            if ( !$Foswiki::cfg{Engine} ) {
                if ( $version >= 1.99922 ) {
                    $Foswiki::cfg{Engine} = 'Foswiki::Engine::Apache2::MP20';
                }
                elsif ( $version >= 1.24 ) {
                    $Foswiki::cfg{Engine} = 'Foswiki::Engine::Apache::MP13';
                }
                else {
                    die qq(Unsupported mod_perl version: $ENV{MOD_PERL} );
                }
            }
            *handler = \&run;
        }

        # suppress stupid warning in CGI::Cookie
        if ( !defined( $ENV{MOD_PERL_API_VERSION} ) ) {
            $ENV{MOD_PERL_API_VERSION} = 1;
        }
    }

    require Carp;
    $SIG{__DIE__} = \&Carp::confess;
}

use Foswiki                  ();
use Foswiki::UI              ();
use Foswiki::Request         ();
use Foswiki::Request::Upload ();
use Foswiki::Response        ();
use File::Spec               ();
use Assert;
use Unicode::Normalize;

sub run {
    my $this = $Foswiki::engine;
    $this->{r} = shift;
    my $req = $this->prepare();

    if ( UNIVERSAL::isa( $req, 'Foswiki::Request' ) ) {
        my $res = Foswiki::UI::handleRequest($req);
        $this->finalize( $res, $req );
    }
    return $this->OK;
}

sub prepareConnection {
    my ( $this, $req ) = @_;
    $req->method( $this->{r}->method );
    $req->remoteAddress(
          $this->{r}->connection->can('remote_ip')
        ? $this->{r}->connection->remote_ip
        : $this->{r}->connection->client_ip
    );
<<<<<<< HEAD
=======

    # SMELL:  Mod_perl should do this automatically ... see
    # http://search.cpan.org/dist/Apache2-xForwardedFor/lib/Apache2/xForwardedFor.pm
    if ( $Foswiki::cfg{PROXY}{UseForwardedFor}
        && defined $ENV{HTTP_X_FORWARDED_FOR} )
    {
        my @addrs = split /,\s?/, $ENV{HTTP_X_FORWARDED_FOR};
        $req->remoteAddress( $addrs[0] );
    }

>>>>>>> 171eda88
    if ( $INC{'Apache2/ModSSL.pm'} ) {
        $req->secure( $this->{r}->connection->is_https ? 1 : 0 );
    }
    else {
        my $https = $this->{r}->subprocess_env('HTTPS');
        $req->secure( defined $https && uc($https) eq 'ON' ? 1 : 0 );
    }
}

sub prepareQueryParameters {
    my ( $this, $req ) = @_;
    my $queryString = $this->{r}->args;
    $this->SUPER::prepareQueryParameters( $req, $queryString )
      if $queryString;
}

sub prepareHeaders {
    my ( $this, $req ) = @_;

    my %headers = %{ $this->{r}->headers_in() };
    while ( my ( $header, $value ) = each %headers ) {
        $req->header( $header => $value );
    }
    $req->remoteUser( $this->{r}->user );
}

sub preparePath {
    my ($this)   = @_;
    my $action   = ( File::Spec->splitpath( $this->{r}->filename ) )[2];
    my $pathInfo = $this->{r}->path_info;

    my $req = Foswiki::Request->new();
    if ( defined $Foswiki::cfg{SwitchBoard}{$action} ) {
        $req->action($action);
    }
    else {    # Shorter URL in use. Assume 'view'.
        $req->action('view');

        # mod_perl takes the first component of
        # path_info as 'filename'. This restores
        # the path_info.
        $pathInfo = '/' . $action . $pathInfo;
    }
    $req->pathInfo($pathInfo);

    #SMELL: CGI and FastCGI leave the URI encoded, mod_perl decodes it.
    my $uri = Foswiki::urlEncode( $this->{r}->uri );
    my $qs  = $this->{r}->args;
    $uri .= '?' . $qs if $qs;
    $req->uri($uri);
    return $req;
}

sub prepareBody {
    my ( $this, $req ) = @_;
    my $contentLength = $req->header('Content-Length') || 0;
    return unless $contentLength > 0;

    $this->{query} = $this->queryClass->new( $this->{r} );
}

sub prepareBodyParameters {
    my ( $this, $req ) = @_;
    my $contentLength = $req->header('Content-Length') || 0;
    return unless $contentLength > 0;

    my @plist = $this->{query}->param();
    if (@plist) {
        foreach my $pname (@plist) {
            my @values;
            if ( $this->{query}->can('multi_param') ) {
                @values = $this->{query}->multi_param($pname);
            }
            else {
                @values = ( $this->{query}->param($pname) );
            }
            my $upname = $pname;
            if ($Foswiki::UNICODE) {
                @values = map { NFC( Foswiki::decode_utf8($_) ) } @values;
                $upname = NFC( Foswiki::decode_utf8($pname) );
            }

            $req->bodyParam( -name => $upname, -value => \@values );
            $this->{uploads}->{$upname} = 1
              if scalar $this->{query}->upload($pname);
        }
    }

    # SMELL: There really ought to be a better way to accomplish this.
    # Bit of a hack to support application/json.  It is an "upload" without a
    # filename.  Apache2::Request however doesn't capture the data as POSTDATA.
    # If this finds an unnamed body parameter of type application/json, it
    # converts it to POSTDATA.
    else {
        if ( $req->header('Content-type') =~ m#application/json# ) {
            $this->{query}->read( my $data, $contentLength );
            $data = NFC( Foswiki::decode_utf8($data) ) if $Foswiki::UNICODE;
            $req->bodyParam( -name => 'POSTDATA', -value => $data );
        }
    }
}

sub prepareUploads {
    my ( $this, $req ) = @_;
    my $contentLength = $req->header('Content-Length') || 0;
    return unless $contentLength > 0;

    my %uploads;
    if ( $this->{query}->isa('CGI') ) {
        foreach my $key ( keys %{ $this->{uploads} } ) {
            my $fname = $this->{query}->param($key);
            my $ufname =
              ($Foswiki::UNICODE)
              ? NFC( Foswiki::decode_utf8($fname) )
              : $fname;
            $uploads{$ufname} = new Foswiki::Request::Upload(
                headers => $this->{query}->uploadInfo($fname),
                tmpname => $this->{query}->tmpFileName($fname),
            );
        }
    }
    else {
        foreach my $key ( keys %{ $this->{uploads} } ) {
            my $obj = $this->{query}->upload($key);
            my $ufname =
              ($Foswiki::UNICODE)
              ? NFC( Foswiki::decode_utf8( $obj->filename ) )
              : $obj->filename;
            $uploads{$ufname} = new Foswiki::Request::Upload(
                headers => $obj->info,
                tmpname => $obj->tempname,
            );
        }
    }
    delete $this->{uploads};
    $req->uploads( \%uploads );
}

sub finalizeUploads {
    my ( $this, $res, $req ) = @_;

    $req->delete($_) foreach keys %{ $req->uploads };
    undef $this->{query};
}

sub finalizeHeaders {
    my ( $this, $res, $req ) = @_;
    $this->SUPER::finalizeHeaders( $res, $req );

    # If REDIRECT_STATUS is useful, preserve it. See Foswikitask:Item2549
    # and http://httpd.apache.org/docs/2.2/en/custom-error.html#custom
    my $status;
    if ( defined $ENV{REDIRECT_STATUS} && $ENV{REDIRECT_STATUS} !~ /^2/o ) {
        $status = $ENV{REDIRECT_STATUS};
    }
    elsif ( defined $res->status && $res->status =~ /^\s*(\d{3})/o ) {
        $status = $1;
    }
    else {
        $status = 200;
    }
    $this->{r}->status($status);

    while ( my ( $header, $value ) = each %{ $res->headers } ) {
        if ( lc($header) eq 'content-type' ) {
            $this->{r}->content_type($value);
        }
        elsif ( lc($header) eq 'content-encoding' ) {
            $this->{r}->content_encoding($value);
        }
        elsif ( lc($header) eq 'content-language' ) {
            $this->{r}->content_language($value);
        }
        elsif ( lc($header) eq 'set-cookie' ) {
            foreach ( ref($value) eq 'ARRAY' ? @$value : ($value) ) {

                # Send cookies even if an error occour
                $this->{r}->err_headers_out->add( $header => $_ );
            }
        }
        elsif ( lc($header) ne 'status' ) {
            foreach ( ref($value) eq 'ARRAY' ? @$value : ($value) ) {
                $this->{r}->headers_out->add( $header => $_ );
            }
        }
    }
    $this->{r}->content_type('text/plain') unless $this->{r}->content_type;
}

sub write {
    my ( $this, $data ) = @_;
    if ( !$this->{r}->connection->aborted && defined $data ) {
        return $this->{r}->print($data);
    }
    return undef;
}

1;<|MERGE_RESOLUTION|>--- conflicted
+++ resolved
@@ -102,8 +102,6 @@
         ? $this->{r}->connection->remote_ip
         : $this->{r}->connection->client_ip
     );
-<<<<<<< HEAD
-=======
 
     # SMELL:  Mod_perl should do this automatically ... see
     # http://search.cpan.org/dist/Apache2-xForwardedFor/lib/Apache2/xForwardedFor.pm
@@ -114,7 +112,6 @@
         $req->remoteAddress( $addrs[0] );
     }
 
->>>>>>> 171eda88
     if ( $INC{'Apache2/ModSSL.pm'} ) {
         $req->secure( $this->{r}->connection->is_https ? 1 : 0 );
     }
