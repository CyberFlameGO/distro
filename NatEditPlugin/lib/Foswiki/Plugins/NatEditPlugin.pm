# Copyright (C) 2007-2017 Michael Daum http://michaeldaumconsulting.com
#
# This program is free software; you can redistribute it and/or
# modify it under the terms of the GNU General Public License
# as published by the Free Software Foundation; either version 2
# of the License, or (at your option) any later version. For
# more details read LICENSE in the root of this distribution.
#
# This program is distributed in the hope that it will be useful,
# but WITHOUT ANY WARRANTY; without even the implied warranty of
# MERCHANTABILITY or FITNESS FOR A PARTICULAR PURPOSE.

package Foswiki::Plugins::NatEditPlugin;

use strict;
use warnings;

use Foswiki::Func       ();
use Foswiki::Plugins    ();
use Foswiki::Validation ();
use Foswiki::Request    ();
use Foswiki::Sandbox    ();

BEGIN {
    # Backwards compatibility for Foswiki 1.1.x
    unless ( Foswiki::Request->can('multi_param') ) {
        no warnings 'redefine';
        *Foswiki::Request::multi_param = \&Foswiki::Request::param;
        use warnings 'redefine';
    }
}

<<<<<<< HEAD
our $VERSION           = '9.9';
our $RELEASE           = '23 Jan 2017';
=======
our $VERSION           = '9.09';
our $RELEASE           = '04 May 2017';
>>>>>>> 48049784
our $NO_PREFS_IN_TOPIC = 1;
our $SHORTDESCRIPTION  = 'A Wikiwyg Editor';
our $baseWeb;
our $baseTopic;
our $doneNonce;

use constant TRACE => 0;    # toggle me

###############################################################################
sub writeDebug {
    return unless TRACE;
    print STDERR "- NatEditPlugin - " . $_[0] . "\n";

    #Foswiki::Func::writeDebug("- NatEditPlugin - $_[0]");
}

###############################################################################
sub initPlugin {
    ( $baseTopic, $baseWeb ) = @_;

    Foswiki::Func::registerTagHandler(
        'NATFORMBUTTON',
        sub {
            require Foswiki::Plugins::NatEditPlugin::FormButton;
            return Foswiki::Plugins::NatEditPlugin::FormButton::handle(@_);
        }
    );
    Foswiki::Func::registerTagHandler(
        'NATFORMLIST',
        sub {
            require Foswiki::Plugins::NatEditPlugin::FormList;
            return Foswiki::Plugins::NatEditPlugin::FormList::handle(@_);
        }
    );

    # SMELL: wrapper around normal save not being able to handle
    # utf8->sitecharset conversion.
    Foswiki::Func::registerRESTHandler(
        'save',
        sub {
            require Foswiki::Plugins::NatEditPlugin::RestSave;
            return Foswiki::Plugins::NatEditPlugin::RestSave::handle(@_);
        },
        authenticate => 1,         # save always requires authentication
        validate     => 1,         # and validation
        http_allow   => 'POST',    # updates: restrict to POST.
        description => 'Save or preview results of an edit.'
    );

    Foswiki::Func::registerRESTHandler(
        "attachments",
        sub {
            require Foswiki::Plugins::NatEditPlugin::RestAttachments;
            return Foswiki::Plugins::NatEditPlugin::RestAttachments::handle(@_);
        },
        authenticate => 0,             # handler checks it's own security.
        validate     => 0,             # doesn't update.
        http_allow   => 'GET,POST',    # doesn't update.
        description => 'Expand the list of attachments.'
    );

    $doneNonce = 0;

    return 1;
}

###############################################################################
# This function will store the TopicTitle in a preference variable if it isn't
# part of the DataForm of this topic. In a way, we do the reverse of
# WebDB::onReload() where the TopicTitle is extracted and put into the cache.
sub beforeSaveHandler {
    my ( $text, $topic, $web, $meta ) = @_;

    writeDebug("called beforeSaveHandler($web, $topic)");

    my $session   = $Foswiki::Plugins::SESSION;
    my $baseWeb   = $session->{webName};
    my $baseTopic = $session->{topicName};

    if ( $web ne $baseWeb || $topic ne $baseTopic ) {
        writeDebug("not operating on the base topic");
        return;
    }

    # find out if we received a TopicTitle
    my $request = Foswiki::Func::getCgiQuery();

    my $newTopic = $request->param('newtopic');
    $newTopic = Foswiki::Sandbox::untaint( $newTopic,
        \&Foswiki::Sandbox::validateTopicName );

    my $topicTitle = $request->param('TopicTitle');
    $topicTitle = Foswiki::Sandbox::untaintUnchecked($topicTitle);

# the "newtopic" urlparam either holds a new topic name in case of a rename action,
# or a boolean flag indicating that the topic being created is a new topic
    if (   defined($newTopic)
        && $newTopic ne ''
        && $newTopic ne '1'
        && $newTopic ne $topic )
    {
        writeDebug("not saving the topic being rename ... no action");
        return;
    }

    unless ( defined $topicTitle ) {
        writeDebug("didn't get a TopicTitle, nothing do here");
        return;
    }

    if ( $topicTitle =~ m/X{10}|AUTOINC\d/ ) {
        writeDebug("ignoring topic being auto-generated");
        return;
    }

    my $fieldTopicTitle = $meta->get( 'FIELD', 'TopicTitle' );
    writeDebug("topic=$web.$topic, topicTitle=$topicTitle");

    if ( $topicTitle eq $topic ) {
        writeDebug("same as topic name ... nulling");
        $request->param( "TopicTitle", "" );
        $topicTitle = '';
        if ( defined $fieldTopicTitle ) {
            $fieldTopicTitle->{value} = "";
        }
    }

    # find out if this topic can store the TopicTitle in its metadata
    if ( defined $fieldTopicTitle ) {
        writeDebug("storing it into the formfield");

        # however, check if we've got a TOPICTITLE preference setting
        # if so remove it. this happens if we stored a topic title but
        # then added a form that now takes the topic title instead
        if ( defined $meta->get( 'PREFERENCE', 'TOPICTITLE' ) ) {
            writeDebug("removing redundant TopicTitles in preferences");
            $meta->remove( 'PREFERENCE', 'TOPICTITLE' );
        }

        $fieldTopicTitle->{value} = $topicTitle;
        return;
    }

    writeDebug("we need to store the TopicTitle in the preferences");

    # if it is a topic setting, override it.
    my $topicTitleHash = $meta->get( 'PREFERENCE', 'TOPICTITLE' );
    if ( defined $topicTitleHash ) {
        writeDebug(
"found old TopicTitle in preference settings: $topicTitleHash->{value}"
        );
        if ($topicTitle) {

            # set the new value
            $topicTitleHash->{value} = $topicTitle;
        }
        else {

            # remove the value if the new TopicTitle is an empty string
            $meta->remove( 'PREFERENCE', 'TOPICTITLE' );
        }
        return;
    }

    writeDebug("no TopicTitle in preference settings");

    # if it is a bullet setting, replace it.
    if ( $text =~
s/((?:^|[\n\r])(?:\t|   )+\*\s+(?:Set|Local)\s+TOPICTITLE\s*=\s*)(.*)((?:$|[\r\n]))/$1$topicTitle$3/
      )
    {
        writeDebug("found old TopicTitle defined as a bullet setting: $2");
        $_[0] = $text;
        return;
    }

    writeDebug(
        "no TopicTitle stored anywhere. creating a new preference setting");

    if ($topicTitle) {    # but only if we don't set it to the empty string
        $meta->putKeyed(
            'PREFERENCE',
            {
                name  => 'TOPICTITLE',
                title => 'TOPICTITLE',
                type  => 'Local',
                value => $topicTitle
            }
        );
    }
}

###############################################################################
# make sure there's a new nonce for consecutive save+continues
sub beforeEditHandler {
    my ( $text, $topic, $web, $error, $meta ) = @_;

    return if $doneNonce;
    $doneNonce = 1;

    my $session = $Foswiki::Plugins::SESSION;
    my $cgis    = $session->getCGISession();
    return unless $cgis;

    my $response = $session->{response};
    my $request  = $session->{request};

    my $context = $request->url( -full => 1, -path => 1, -query => 1 ) . time();
    my $useStrikeOne = ( $Foswiki::cfg{Validation}{Method} eq 'strikeone' );
    my $nonce;

    if ( Foswiki::Validation->can('generateValidationKey') ) {

        # newer foswikis have a proper api for things like this
        $nonce = Foswiki::Validation::generateValidationKey( $cgis, $context,
            $useStrikeOne );
    }
    else {

        # older ones get a quick and dirty approach
        my $result = Foswiki::Validation::addValidationKey( $cgis, $context,
            $useStrikeOne );
        if ( $result =~ m/value='(.*)'/ ) {
            $nonce = $1;
        }
    }

    #print STDERR "nonce=$nonce\n";

    $response->pushHeader( 'X-Foswiki-Validation', $nonce ) if defined $nonce;
}

1;<|MERGE_RESOLUTION|>--- conflicted
+++ resolved
@@ -30,13 +30,8 @@
     }
 }
 
-<<<<<<< HEAD
 our $VERSION           = '9.9';
-our $RELEASE           = '23 Jan 2017';
-=======
-our $VERSION           = '9.09';
 our $RELEASE           = '04 May 2017';
->>>>>>> 48049784
 our $NO_PREFS_IN_TOPIC = 1;
 our $SHORTDESCRIPTION  = 'A Wikiwyg Editor';
 our $baseWeb;
