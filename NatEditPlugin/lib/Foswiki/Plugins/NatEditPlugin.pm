# Copyright (C) 2007-2018 Michael Daum http://michaeldaumconsulting.com
#
# This program is free software; you can redistribute it and/or
# modify it under the terms of the GNU General Public License
# as published by the Free Software Foundation; either version 2
# of the License, or (at your option) any later version. For
# more details read LICENSE in the root of this distribution.
#
# This program is distributed in the hope that it will be useful,
# but WITHOUT ANY WARRANTY; without even the implied warranty of
# MERCHANTABILITY or FITNESS FOR A PARTICULAR PURPOSE.

package Foswiki::Plugins::NatEditPlugin;

use strict;
use warnings;

use Foswiki::Func       ();
use Foswiki::Plugins    ();
use Foswiki::Validation ();
use Foswiki::Request    ();
use Foswiki::Sandbox    ();

BEGIN {
    # Backwards compatibility for Foswiki 1.1.x
    unless ( Foswiki::Request->can('multi_param') ) {
        no warnings 'redefine';
        *Foswiki::Request::multi_param = \&Foswiki::Request::param;
        use warnings 'redefine';
    }
}

<<<<<<< HEAD
our $VERSION           = '9.91';
our $RELEASE           = '04 Dec 2017';
=======
our $VERSION           = '9.30';
our $RELEASE           = '04 Apr 2018';
>>>>>>> c04c1d61
our $NO_PREFS_IN_TOPIC = 1;
our $SHORTDESCRIPTION  = 'A Wikiwyg Editor';
our $doneNonce;

use constant TRACE => 0;    # toggle me

###############################################################################
sub writeDebug {
    return unless TRACE;
    print STDERR "- NatEditPlugin - " . $_[0] . "\n";

    #Foswiki::Func::writeDebug("- NatEditPlugin - $_[0]");
}

###############################################################################
sub initPlugin {

    Foswiki::Func::registerTagHandler(
        'NATFORMBUTTON',
        sub {
            require Foswiki::Plugins::NatEditPlugin::FormButton;
            return Foswiki::Plugins::NatEditPlugin::FormButton::handle(@_);
        }
    );
    Foswiki::Func::registerTagHandler(
        'NATFORMLIST',
        sub {
            require Foswiki::Plugins::NatEditPlugin::FormList;
            return Foswiki::Plugins::NatEditPlugin::FormList::handle(@_);
        }
    );

    # SMELL: wrapper around normal save not being able to handle
    # utf8->sitecharset conversion.
    Foswiki::Func::registerRESTHandler(
        'save',
        sub {
            require Foswiki::Plugins::NatEditPlugin::RestSave;
            return Foswiki::Plugins::NatEditPlugin::RestSave::handle(@_);
        },
        authenticate => 1,         # save always requires authentication
        validate     => 1,         # and validation
        http_allow   => 'POST',    # updates: restrict to POST.
        description => 'Save or preview results of an edit.'
    );

    Foswiki::Func::registerRESTHandler(
        "attachments",
        sub {
            require Foswiki::Plugins::NatEditPlugin::RestAttachments;
            return Foswiki::Plugins::NatEditPlugin::RestAttachments::handle(@_);
        },
        authenticate => 0,             # handler checks it's own security.
        validate     => 0,             # doesn't update.
        http_allow   => 'GET,POST',    # doesn't update.
        description => 'Expand the list of attachments.'
    );

    $doneNonce = 0;

    return 1;
}

###############################################################################
# This function will store the TopicTitle in a preference variable if it isn't
# part of the DataForm of this topic.
sub beforeSaveHandler {
    my ( $text, $topic, $web, $meta ) = @_;

    writeDebug("called beforeSaveHandler($web, $topic)");

    # find out if we received a TopicTitle
    my $request = Foswiki::Func::getCgiQuery();
    my $topicTitleField =
      Foswiki::Func::getPreferencesValue("TOPICTITLE_FIELD") || "TopicTitle";

    my $topicTitle = $request->param($topicTitleField);
    $topicTitle = Foswiki::Sandbox::untaintUnchecked($topicTitle);

    unless ( defined $topicTitle ) {
        writeDebug("didn't get a TopicTitle, nothing do here");
        return;
    }

    if ( $topicTitle =~ m/X{10}|AUTOINC\d/ ) {
        writeDebug("ignoring topic being auto-generated");
        return;
    }

    my $fieldTopicTitle = $meta->get( 'FIELD', $topicTitleField );
    writeDebug("topic=$web.$topic, topicTitle=$topicTitle");

    if ( $topicTitle eq $topic ) {
        writeDebug("same as topic name ... nulling");
        $request->param( $topicTitleField, "" );
        $topicTitle = '';
        if ( defined $fieldTopicTitle ) {
            $fieldTopicTitle->{value} = "";
        }
    }

    # find out if this topic can store the TopicTitle in its metadata
    if ( defined $fieldTopicTitle ) {
        writeDebug("storing it into the formfield");

        # however, check if we've got a TOPICTITLE preference setting
        # if so remove it. this happens if we stored a topic title but
        # then added a form that now takes the topic title instead
        if ( defined $meta->get( 'PREFERENCE', 'TOPICTITLE' ) ) {
            writeDebug("removing redundant TopicTitles in preferences");
            $meta->remove( 'PREFERENCE', 'TOPICTITLE' );
        }

        $fieldTopicTitle->{value} = $topicTitle;
        return;
    }

    writeDebug("we need to store the TopicTitle in the preferences");

    # if it is a topic setting, override it.
    my $topicTitleHash = $meta->get( 'PREFERENCE', 'TOPICTITLE' );
    if ( defined $topicTitleHash ) {
        writeDebug(
"found old TopicTitle in preference settings: $topicTitleHash->{value}"
        );
        if ($topicTitle) {

            # set the new value
            $topicTitleHash->{value} = $topicTitle;
        }
        else {

            # remove the value if the new TopicTitle is an empty string
            $meta->remove( 'PREFERENCE', 'TOPICTITLE' );
        }
        return;
    }

    writeDebug("no TopicTitle in preference settings");

    # if it is a bullet setting, replace it.
    if ( $text =~
s/((?:^|[\n\r])(?:\t|   )+\*\s+(?:Set|Local)\s+TOPICTITLE\s*=\s*)(.*)((?:$|[\r\n]))/$1$topicTitle$3/
      )
    {
        writeDebug("found old TopicTitle defined as a bullet setting: $2");
        $_[0] = $text;
        return;
    }

    writeDebug(
        "no TopicTitle stored anywhere. creating a new preference setting");

    if ($topicTitle) {    # but only if we don't set it to the empty string
        $meta->putKeyed(
            'PREFERENCE',
            {
                name  => 'TOPICTITLE',
                title => 'TOPICTITLE',
                type  => 'Local',
                value => $topicTitle
            }
        );
    }
}

###############################################################################
# make sure there's a new nonce for consecutive save+continues
sub beforeEditHandler {
    my ( $text, $topic, $web, $error, $meta ) = @_;

    return if $doneNonce;
    $doneNonce = 1;

    my $session = $Foswiki::Plugins::SESSION;
    my $cgis    = $session->getCGISession();
    return unless $cgis;

    my $response = $session->{response};
    my $request  = $session->{request};

    my $context = $request->url( -full => 1, -path => 1, -query => 1 ) . time();
    my $useStrikeOne = ( $Foswiki::cfg{Validation}{Method} eq 'strikeone' );
    my $nonce;

    if ( Foswiki::Validation->can('generateValidationKey') ) {

        # newer foswikis have a proper api for things like this
        $nonce = Foswiki::Validation::generateValidationKey( $cgis, $context,
            $useStrikeOne );
    }
    else {

        # older ones get a quick and dirty approach
        my $result = Foswiki::Validation::addValidationKey( $cgis, $context,
            $useStrikeOne );
        if ( $result =~ m/value='(.*)'/ ) {
            $nonce = $1;
        }
    }

    #print STDERR "nonce=$nonce\n";

    $response->pushHeader( 'X-Foswiki-Validation', $nonce ) if defined $nonce;
}

1;<|MERGE_RESOLUTION|>--- conflicted
+++ resolved
@@ -1,4 +1,4 @@
-# Copyright (C) 2007-2018 Michael Daum http://michaeldaumconsulting.com
+# Copyright (C) 2007-2017 Michael Daum http://michaeldaumconsulting.com
 #
 # This program is free software; you can redistribute it and/or
 # modify it under the terms of the GNU General Public License
@@ -30,13 +30,8 @@
     }
 }
 
-<<<<<<< HEAD
 our $VERSION           = '9.91';
 our $RELEASE           = '04 Dec 2017';
-=======
-our $VERSION           = '9.30';
-our $RELEASE           = '04 Apr 2018';
->>>>>>> c04c1d61
 our $NO_PREFS_IN_TOPIC = 1;
 our $SHORTDESCRIPTION  = 'A Wikiwyg Editor';
 our $doneNonce;
@@ -95,112 +90,21 @@
         description => 'Expand the list of attachments.'
     );
 
+    Foswiki::Func::registerRESTHandler(
+        "users",
+        sub {
+            require Foswiki::Plugins::NatEditPlugin::RestUsers;
+            return Foswiki::Plugins::NatEditPlugin::RestUsers::handle(@_);
+        },
+        authenticate => 0,             # handler checks it's own security.
+        validate     => 0,             # doesn't update.
+        http_allow   => 'GET,POST',    # doesn't update.
+        description => 'Expand the list of users and groups.'
+    );
+
     $doneNonce = 0;
 
     return 1;
-}
-
-###############################################################################
-# This function will store the TopicTitle in a preference variable if it isn't
-# part of the DataForm of this topic.
-sub beforeSaveHandler {
-    my ( $text, $topic, $web, $meta ) = @_;
-
-    writeDebug("called beforeSaveHandler($web, $topic)");
-
-    # find out if we received a TopicTitle
-    my $request = Foswiki::Func::getCgiQuery();
-    my $topicTitleField =
-      Foswiki::Func::getPreferencesValue("TOPICTITLE_FIELD") || "TopicTitle";
-
-    my $topicTitle = $request->param($topicTitleField);
-    $topicTitle = Foswiki::Sandbox::untaintUnchecked($topicTitle);
-
-    unless ( defined $topicTitle ) {
-        writeDebug("didn't get a TopicTitle, nothing do here");
-        return;
-    }
-
-    if ( $topicTitle =~ m/X{10}|AUTOINC\d/ ) {
-        writeDebug("ignoring topic being auto-generated");
-        return;
-    }
-
-    my $fieldTopicTitle = $meta->get( 'FIELD', $topicTitleField );
-    writeDebug("topic=$web.$topic, topicTitle=$topicTitle");
-
-    if ( $topicTitle eq $topic ) {
-        writeDebug("same as topic name ... nulling");
-        $request->param( $topicTitleField, "" );
-        $topicTitle = '';
-        if ( defined $fieldTopicTitle ) {
-            $fieldTopicTitle->{value} = "";
-        }
-    }
-
-    # find out if this topic can store the TopicTitle in its metadata
-    if ( defined $fieldTopicTitle ) {
-        writeDebug("storing it into the formfield");
-
-        # however, check if we've got a TOPICTITLE preference setting
-        # if so remove it. this happens if we stored a topic title but
-        # then added a form that now takes the topic title instead
-        if ( defined $meta->get( 'PREFERENCE', 'TOPICTITLE' ) ) {
-            writeDebug("removing redundant TopicTitles in preferences");
-            $meta->remove( 'PREFERENCE', 'TOPICTITLE' );
-        }
-
-        $fieldTopicTitle->{value} = $topicTitle;
-        return;
-    }
-
-    writeDebug("we need to store the TopicTitle in the preferences");
-
-    # if it is a topic setting, override it.
-    my $topicTitleHash = $meta->get( 'PREFERENCE', 'TOPICTITLE' );
-    if ( defined $topicTitleHash ) {
-        writeDebug(
-"found old TopicTitle in preference settings: $topicTitleHash->{value}"
-        );
-        if ($topicTitle) {
-
-            # set the new value
-            $topicTitleHash->{value} = $topicTitle;
-        }
-        else {
-
-            # remove the value if the new TopicTitle is an empty string
-            $meta->remove( 'PREFERENCE', 'TOPICTITLE' );
-        }
-        return;
-    }
-
-    writeDebug("no TopicTitle in preference settings");
-
-    # if it is a bullet setting, replace it.
-    if ( $text =~
-s/((?:^|[\n\r])(?:\t|   )+\*\s+(?:Set|Local)\s+TOPICTITLE\s*=\s*)(.*)((?:$|[\r\n]))/$1$topicTitle$3/
-      )
-    {
-        writeDebug("found old TopicTitle defined as a bullet setting: $2");
-        $_[0] = $text;
-        return;
-    }
-
-    writeDebug(
-        "no TopicTitle stored anywhere. creating a new preference setting");
-
-    if ($topicTitle) {    # but only if we don't set it to the empty string
-        $meta->putKeyed(
-            'PREFERENCE',
-            {
-                name  => 'TOPICTITLE',
-                title => 'TOPICTITLE',
-                type  => 'Local',
-                value => $topicTitle
-            }
-        );
-    }
 }
 
 ###############################################################################
