<<<<<<< HEAD
%META:TOPICINFO{author="ProjectContributor" comment="" date="1515396964" format="1.1" version="1"}%
=======
%META:TOPICINFO{author="ProjectContributor" comment="" date="1522901969" format="1.1" version="1"}%
>>>>>>> c04c1d61
---+!! Natural Edit Plugin
%FORMFIELD{"Description"}%

%TOC%

---++ Description
%STARTSECTION{"summary"}%
The <nop>NatEdit is an wiki editor that helps in learning the TML
Language by providing a GUI. By design, this is not a wysiwyg editor that tries
to generate the correct TML in the background. Instead, the user is still in
charge of writing correct wiki markup but with a bit more of assistance as a
plain browser textarea. Therefor this editor helps to lower the learning curve
but will not get in your way once you are aware of wiki markup. 
%ENDSECTION{"summary"}%

<nop>NatEdit is implemented as a jquery plugin, called =jquery.natedit=,
and thus heavily depends on javascript. Hence browsers without javascript are not supported. 
You will need to install the <nop>JQueryPlugin to use <nop>NatEdit.

Caution:
Unlikely previous versions (pre 2.0), 
theming has been disabled in the current version. So you are "stuck" with one and the
same button layout for now. 

---++ Documentation
jquery.natedit docu

---++ Screenshot
<a href="%ATTACHURLPATH%/screenshot1.png" title="screenshot"><img src="%ATTACHURLPATH%/screenshot1.png" alt="screenshot" border="0" /></a>

---++ Configuration
*PatternSkin:* %BR%
To enable the <nop>NatEditPlugin add the identifier =natedit= to the =SKIN= 
variable in %LOCALSITEPREFS% or %WEBPREFSTOPIC%, e.g.

<pre>
   * <!-- -->Set SKIN = natedit,pattern
</pre>

*NatSkin:* %BR%
No extra configuration steps are needed in case you are using <nop>NatSkin.
<nop>NatEditPlugin is the default editor for <nop>NatSkin, that is the normal

<pre>
   * <!-- -->Set SKIN = nat
</pre>

is sufficient.

---++ Installation Instructions
%$INSTALL_INSTRUCTIONS%

<<<<<<< HEAD
---++ Dependencies
%$DEPENDENCIES%

---++ Change History
%TABLE{columnwidths="7em" tablewidth="100%"}%
|  Copyright &copy;: | 2007-2017 Michael Daum http://michaeldaumconsulting.com |
=======
|  Copyright &copy;: | 2007-2018 Michael Daum http://michaeldaumconsulting.com |
>>>>>>> c04c1d61
|  Change History: | |
|  04 Apr 2018 (9.30) | Foswiki 2.2 - Foswikitask:Item14631: Compatibilty issues with new TinyMCE API. |
|  25 Feb 2018 (9.21) | Foswikitask:Item14630: Topic ACLs are lost when copying to a new topic, and when editing some topics.<br/>\
                 Foswikitask:Item14632: Topic autocompletion not functional.<br/>\
                 Foswikitask:Item14634: Use jquery.i18n for translations in jquery.natedit |
|  18 Dec 2017 | Foswikitask:Item14586: fixed height computation of natedit textarea |
|  04 Dec 2017 | Foswikitask:Item13835: enable !TopicTitle field when feature available |
|  04 May 2017 | Foswikitask:Item14388: NatEditPlugin does not honor the ScriptSuffix setting, and doesn't accommodate short URLs.<br/>\
                 Foswikitask:Item14404: NatEdit Save and Continue action fails on mod_perl systems. |
|  20 Jan 2017 | Foswikitask:Item14265: NatEdit plugin leaves UI blocked after some save errors<br/>\
                 Foswikitask:Item14285: fixed error clicking on disabled toolbar buttons |
|  06 Jan 2016 | Add helper to insert a data form table header. |
|  08 Sep 2015 | Remove RevCommentPlugin hooks from templates,  Hide ToipcTitle when unused. |
|  30 Aug 2015 | fixed default implementation for =topictitle= |
|  29 Jul 2015 | added missing image in documentation |
|  06 Mar 2015 | fixed permissions editor |
|  25 Sep 2014 | move templating to new jsrender replacing deprecated jquery.tmpl |
|  12 Dec 2013 | rewrite all of the js code; make it themable using jquery-ui |
|  01 Nov 2013 | working around IE10 incompatibility of its own proprietary edit api for textareas |
|  07 Aug 2013 | fixed generation of a new validation key in a save+continue |
|  17 Jul 2013 | added support for <nop>CaptchaPlugin |
|  18 Jun 2013 | removed dependency on <nop>SetVariablePlugin |
|  28 Mar 2013 | fixed storing the <nop>TopicTitle changing during a rename action only to the topic being renamed |
|  27 Feb 2013 | re-fixed strikeone-protected save+continue; improved error handling dealing with !AntiWikiSpamPlugin-alike error messages  |
|  20 Feb 2013 | fixed character encoding when previewing a topic on a non-utf8 site |
|  25 Jan 2013 | fixed auto-start feature |
|  18 Jan 2013 | improved compatibility with !PatternSkin |
|  15 Jan 2013 | added work-around for an IE8 bug in textareas |
|  21 Dec 2012 | added in-edit upload support using Foswiki:Extensions/TopicInteractionPlugin |
|  29 Oct 2012 | removed local button styles to allow theming via jquery-ui; use of NATEDIT_THEME is deprecated from now on|
|  22 Oct 2012 | implemented improved list editing; rewrite of modal dialogs to use jquery-ui-dialog instead of the old simplemodal library |
|  10 Jul 2012 | fixed character encoding when saving a topic on a non-utf8 site using a REST handler |
|  21 Feb 2012 | only add one strikeone nonce to the http header |
|  20 Feb 2012 | moved missing javascript code over from !NatSkin to !NatEditPlugin;\
                 fixed save+continue on a strikeone-protected foswiki; \
                 added compatibility wrapper for older APIs to Foswiki::Validate |
|  17 Feb 2012 | added interface to set permissions from within edit (only with Foswiki:Extensions/SetVariablePlugin installed) |
|  11 Jan 2012 | added support for Foswiki:Extensions/WorkflowPlugin |
|  10 Jan 2012 | added german translation; fixed css when used with !PatternSkin |
|  30 Sep 2011 | fixed autoresize of wysiwyg editor; \
                 improved toggle button switching between raw and wysiwyg editor; \
                 improved integration of validation code; \
                 using ui::autocomplete instead of deprecated jquery.autocomplete plugin now |
|  04 Apr 2011 | using a modal dialog for preview; save+continue is done in the background async'ly now |
|  24 Mar 2011 | added specific css classes for each button box |
|  17 Feb 2011 | fixed insert table in IE7+8 |
|  22 Dec 2010 | fixed some errors reported by jslint; improved the way forms are submitted to be more jquery-friendly |
|  06 Dec 2010 | Foswikitask:Item2304: fixes for Google Chrome |
|  01 Dec 2010 | fixed compatibility with newest foswiki; \
                 improved !TopicTitle feature not to set a title under certain conditions; \
                 Foswikitask:Item9006: disabling preview button on IE6,7,8; \
                 shipping compressed and minified css+js |
|  12 Feb 2010 | Foswikitask:Item8486, Foswikitask:Item8385: fixing edit and settings screen on !PatternSkin |
|  04 Dec 2009 | Foswikitask:Item2453: Form data not saved when edit is invoked \
                 with ?action=form ('Edit data form of this topic' link) |
|  18 Nov 2009 | Foswikitask:Item2373: improve XHTML validation |
|  17 Nov 2009 | Foswikitask:Item2368 toolbar not always hidden (PH); \
                 improved usability of upload and insert-link dialog |
|  02 Nov 2009 | Foswikitask:Item2281: attempt to make <nop>TinyMCE resize \
                 automatically as <nop>NatEdit does |
|  14 Sep 2009 | yet another attempt to support <nop>TinyMCEPlugin; \
                 don't take over raw edit automatically; \
                 added <nop>PatternSkin css fixes for edit dialogs |
|  20 Aug 2009 | added support for !ImagePlugin when inserting attachments |
|  03 Jul 2009 | IE fixes, !PatternSkin related fixes |
|  23 Jun 2009 | converted to foswiki, lots of feature enhancements |
|  03 Feb 2009 | fixed preview+save on Foswiki/<nop>PatternSkin; \
                 fixed force new revision; \
                 added a workaround to bind the submit event to the return key in input fields \
                 (gets hijacked by jscalendar popup otherwise) |
|  15 Jan 2009 | fixed buttons in preview screen |
|  07 Jan 2009 | support for <nop>TinyMCEPlugin wysiwyg editor; \
                 removed non-maintained "word" style; \
                 fixes for foswiki/compat; \
                 added settings template; \
                 distinguishing _restore revision_ from a normal _edit_; \
                 made <nop>DBCachePlugin's topic title feature optional; \
                 added "Show on screen" settings to easily switch off form, attachment or meta:comments (forthcoming); \
                 fixed action=text; \
                 removing <nop>TopicTitle formfield from the "Form" tab if it is already on the "Text" tab |
|  18 Nov 2008 | fixing form data being nulled on preview; \
                 using jquery to submit the data |
|  13 Nov 2008 | using new BUTTONs from <nop>JQueryPlugin |
|  12 Nov 2008 | fixing calculation of bottom bar, using new automaxexpand feature of tabpane widget |
|  11 Nov 2008 | usability improvements on topic forms |
|  16 Jul 2008 | fixed calculation of tab height; removed =topicinfo= makro as it is in conflict with <nop>PatternSkin |
|  03 Jul 2008 | improved skin to ease integration into <nop>WikiApplication |
|  29 Apr 2008 | added workaround for regression error in IE6+7's textarea; \
                 be backwards compatible to legacy pattern skins |
|  17 Jan 2008 | reimplemented as jquery.natedit plugin; \
                 using a tabbed interface now; \
                 new default button design |
|  03 Jan 2008 | added =beforeSubmitHandler= to give <nop>EditChapterPlugin a chance to hook in |
|  13 Nov 2007 | fixed calculation of textarea offset while autoresizing it to window height, \
                 fixed initialization not to use Behaviour anymore, \
                 fixed autohide/showing of word toolbar together with tinymce |
|  08 Oct 2007 | fixed word toolbar together with <nop>TinyMCEPlugin; \
                 fixed launching a popup by not relying on standard javascript; \
                 using css sprites instead of individual buttons |
|  02 Oct 2007 | be compatible with <nop>TinyMCEPlugin |
|  23 Aug 2007 | bug fixes for IE6&7 - Item4430 |
|  04 Aug 2007 | added Word theme \
                 added bullet and numbered lists buttons & Javascript \
                 added create Table button and Javascript \
                 work done by Sven Dowideit [[http://DistributedINFORMATION.com][DistributedINFORMATION]]  |
|  21 May 2007 | fixed display of toolbar buttons |
|  01 May 2007 | made natedit themable |
|  27 Apr 2007 | made all button output configurable; \
                 standardized their defaults; \
                 fixed javascript in preview mode; \
                 added support for <nop>RevCommentPlugin; \
                 added monospace button; reworked some of the icons |
|  23 Apr 2007 | fixed IE freezing on resizing the edit window |
|  05 Apr 2007 | added support for <nop>EditContrib and =editform= |
|  04 Apr 2007 | added css file; \
                   added monospace &lt;-&gt; propotional font toggles; \
                   made signature text customizable; \
                   minor refactoring of the javascript; \
                   removed non-standard tags FORMATLIST and IFDEFINED |
|  03 Apr 2007 | added NATEDIT_HELPTEXT variable; \
                  be backwards compatible to <nop>PatternSkin |
|  31 Mar 2007 | Initial version |

%META:FORM{name="PackageForm"}%
%META:FIELD{name="Author" title="Author" value="Michael Daum"}%
%META:FIELD{name="Copyright" title="Copyright" value="Foswiki Contributors, All Rights Reserved"}%
%META:FIELD{name="Description" title="Description" value="%25$SHORTDESCRIPTION%25"}%
%META:FIELD{name="Home" title="Home" value="https://foswiki.org/Extensions/%25$ROOTMODULE%25"}%
%META:FIELD{name="License" title="License" value="GPL ([[http://www.gnu.org/copyleft/gpl.html][GNU General Public License]])"}%
<<<<<<< HEAD
%META:FIELD{name="Release" title="Release" value="%25$RELEASE%25"}%
%META:FIELD{name="Repository" title="Repository" value="https://github.com/foswiki/distro"}%
%META:FIELD{name="Support" title="Support" value="https://foswiki.org/Support/%25$ROOTMODULE%25"}%
%META:FIELD{name="Version" title="Version" value="%25$VERSION%25"}%
%META:FILEATTACHMENT{name="screenshot1.png" attr="h" comment="" date="1515396964" size="64487" user="ProjectContributor" version="1"}%
=======
%META:FIELD{name="Home" title="Home" value="http://foswiki.org/Extensions/%25$ROOTMODULE%25"}%
%META:FIELD{name="Support" title="Support" value="http://foswiki.org/Support/%25$ROOTMODULE%25"}%
%META:FILEATTACHMENT{name="screenshot1.png" attr="h" comment="" date="1522901969" size="64487" user="ProjectContributor" version="1"}%
>>>>>>> c04c1d61
<|MERGE_RESOLUTION|>--- conflicted
+++ resolved
@@ -1,8 +1,4 @@
-<<<<<<< HEAD
-%META:TOPICINFO{author="ProjectContributor" comment="" date="1515396964" format="1.1" version="1"}%
-=======
-%META:TOPICINFO{author="ProjectContributor" comment="" date="1522901969" format="1.1" version="1"}%
->>>>>>> c04c1d61
+%META:TOPICINFO{author="ProjectContributor" comment="" date="1528881735" format="1.1" version="1"}%
 ---+!! Natural Edit Plugin
 %FORMFIELD{"Description"}%
 
@@ -55,24 +51,14 @@
 ---++ Installation Instructions
 %$INSTALL_INSTRUCTIONS%
 
-<<<<<<< HEAD
 ---++ Dependencies
 %$DEPENDENCIES%
 
 ---++ Change History
 %TABLE{columnwidths="7em" tablewidth="100%"}%
-|  Copyright &copy;: | 2007-2017 Michael Daum http://michaeldaumconsulting.com |
-=======
-|  Copyright &copy;: | 2007-2018 Michael Daum http://michaeldaumconsulting.com |
->>>>>>> c04c1d61
-|  Change History: | |
-|  04 Apr 2018 (9.30) | Foswiki 2.2 - Foswikitask:Item14631: Compatibilty issues with new TinyMCE API. |
-|  25 Feb 2018 (9.21) | Foswikitask:Item14630: Topic ACLs are lost when copying to a new topic, and when editing some topics.<br/>\
-                 Foswikitask:Item14632: Topic autocompletion not functional.<br/>\
-                 Foswikitask:Item14634: Use jquery.i18n for translations in jquery.natedit |
 |  18 Dec 2017 | Foswikitask:Item14586: fixed height computation of natedit textarea |
 |  04 Dec 2017 | Foswikitask:Item13835: enable !TopicTitle field when feature available |
-|  04 May 2017 | Foswikitask:Item14388: NatEditPlugin does not honor the ScriptSuffix setting, and doesn't accommodate short URLs.<br/>\
+|  04 May 2017 | Foswikitask:Item14388: NatEditPlugin does not honor the ScriptSuffix setting, and doesn't accommodate short URLs.<br/>
                  Foswikitask:Item14404: NatEdit Save and Continue action fails on mod_perl systems. |
 |  20 Jan 2017 | Foswikitask:Item14265: NatEdit plugin leaves UI blocked after some save errors<br/>\
                  Foswikitask:Item14285: fixed error clicking on disabled toolbar buttons |
@@ -194,14 +180,8 @@
 %META:FIELD{name="Description" title="Description" value="%25$SHORTDESCRIPTION%25"}%
 %META:FIELD{name="Home" title="Home" value="https://foswiki.org/Extensions/%25$ROOTMODULE%25"}%
 %META:FIELD{name="License" title="License" value="GPL ([[http://www.gnu.org/copyleft/gpl.html][GNU General Public License]])"}%
-<<<<<<< HEAD
 %META:FIELD{name="Release" title="Release" value="%25$RELEASE%25"}%
 %META:FIELD{name="Repository" title="Repository" value="https://github.com/foswiki/distro"}%
 %META:FIELD{name="Support" title="Support" value="https://foswiki.org/Support/%25$ROOTMODULE%25"}%
 %META:FIELD{name="Version" title="Version" value="%25$VERSION%25"}%
-%META:FILEATTACHMENT{name="screenshot1.png" attr="h" comment="" date="1515396964" size="64487" user="ProjectContributor" version="1"}%
-=======
-%META:FIELD{name="Home" title="Home" value="http://foswiki.org/Extensions/%25$ROOTMODULE%25"}%
-%META:FIELD{name="Support" title="Support" value="http://foswiki.org/Support/%25$ROOTMODULE%25"}%
-%META:FILEATTACHMENT{name="screenshot1.png" attr="h" comment="" date="1522901969" size="64487" user="ProjectContributor" version="1"}%
->>>>>>> c04c1d61
+%META:FILEATTACHMENT{name="screenshot1.png" attr="h" comment="" date="1528881735" size="64487" user="ProjectContributor" version="1"}%