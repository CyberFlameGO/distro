--- conflicted
+++ resolved
@@ -65,21 +65,7 @@
           or die "Failed to create FastCGI socket: $!";
     }
     $args ||= {};
-<<<<<<< HEAD
-
-    # Prepare output handles for FastCGI.
-    $this->{$_} = IO::Handle->new foreach qw(fhOUT fhERR);
-
-    # This is a little trick to make all `print STDERR' clauses send their
-    # output to the log file. May not work for spawned processes.
-
-    STDERR->fdopen( $this->{fhERR}->fileno, "w" );
-
-    my $r =
-      FCGI::Request( \*STDIN, $this->{fhOUT}, $this->{fhERR}, \%ENV, $sock,
-=======
     my $r = FCGI::Request( \*STDIN, \*STDOUT, \*STDERR, \%ENV, $sock,
->>>>>>> 3bb6f667
         &FCGI::FAIL_ACCEPT_ON_INTR );
     my $manager;
 
