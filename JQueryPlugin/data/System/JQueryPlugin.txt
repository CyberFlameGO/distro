--- conflicted
+++ resolved
@@ -1,8 +1,4 @@
-<<<<<<< HEAD
-%META:TOPICINFO{author="ProjectContributor" comment="" date="1486607275" format="1.1" version="1"}%
-=======
 %META:TOPICINFO{author="ProjectContributor" comment="" date="1512791273" format="1.1" version="1"}%
->>>>>>> bcf71e2a
 ---+!! %TOPIC%
 %FORMFIELD{"Description"}%
 
@@ -129,15 +125,12 @@
 
 ---++ Change History
 %TABLE{columnwidths="7em" tablewidth="100%"}%
-<<<<<<< HEAD
-=======
 |   8 Dec 2017: | (7.24) - Released with Foswiki 2.1.5<br>\
                            Item14518: JQueryPlugin should warn configure if an older version of jquery is selected.<br/>\
                            Item14555: make build work with latest uglifyjs 3.<br/>\
                            Item14559: regression via Item13898 - broken topic selectors.<br/>\
                            Item14560: wikiword changes don't trigger a change event on the target element. |
 |   4 May 2017: | (7.23) - Item14372: JQueryPlugin ui-draggable got dropped from  Config.spec. |
->>>>>>> bcf71e2a
 |   8 Feb 2017: | (7.22) - Item14312: don't destroy dialogs on close. |
 |  23 Jan 2017: | (7.21) - Item14281: Cookie related changes. Inconsistent use of the domain and secure flags. |
 |  12 Dec 2016: | (7.20) - Item10918: Improve javascript api to address individual tabs. \
