# See bottom of file for license and copyright information
package Foswiki::Plugins::JQueryPlugin::STARS;
use v5.14;
use Moo;
extends qw(Foswiki::Plugins::JQueryPlugin::Plugin);

=begin TML

---+ package Foswiki::Plugins::JQueryPlugin::STARS

This is the perl stub for the jquery star STARS plugin.

=cut

=begin TML

---++ ClassMethod new( $class, ... )

Constructor

=cut

<<<<<<< HEAD
our %pluginParams = (
    name         => 'Stars',
    version      => '1.10',
    author       => 'Michael Daum',
    homepage     => 'http://foswiki.org/Extensions/JQueryPlugin',
    css          => [ 'jquery.stars.css', ],
    javascript   => [ 'jquery.stars.js', ],
    dependencies => [ 'metadata', 'livequery', 'sprintf', 'mousewheel' ],
);
=======
sub new {
    my $class = shift;

    my $this = bless(
        $class->SUPER::new(
            name       => 'Stars',
            version    => '2.00',
            author     => 'Michael Daum',
            homepage   => 'http://foswiki.org/Extensions/JQueryPlugin',
            css        => [ 'jquery.stars.css', ],
            javascript => [ 'jquery.stars.js', ],
            dependencies =>
              [ 'metadata', 'livequery', 'sprintf', 'mousewheel' ],
        ),
        $class
    );

    return $this;
}
>>>>>>> b7ca87f6

1;
__END__
Foswiki - The Free and Open Source Wiki, http://foswiki.org/

Copyright (C) 2014-2016 Foswiki Contributors. Foswiki Contributors
are listed in the AUTHORS file in the root of this distribution.
NOTE: Please extend that file, not this notice.

This program is free software; you can redistribute it and/or
modify it under the terms of the GNU General Public License
as published by the Free Software Foundation; either version 2
of the License, or (at your option) any later version. For
more details read LICENSE in the root of this distribution.

This program is distributed in the hope that it will be useful,
but WITHOUT ANY WARRANTY; without even the implied warranty of
MERCHANTABILITY or FITNESS FOR A PARTICULAR PURPOSE.

As per the GPL, removal of this notice is prohibited.<|MERGE_RESOLUTION|>--- conflicted
+++ resolved
@@ -20,37 +20,15 @@
 
 =cut
 
-<<<<<<< HEAD
 our %pluginParams = (
     name         => 'Stars',
-    version      => '1.10',
+    version      => '2.00',
     author       => 'Michael Daum',
     homepage     => 'http://foswiki.org/Extensions/JQueryPlugin',
     css          => [ 'jquery.stars.css', ],
     javascript   => [ 'jquery.stars.js', ],
     dependencies => [ 'metadata', 'livequery', 'sprintf', 'mousewheel' ],
 );
-=======
-sub new {
-    my $class = shift;
-
-    my $this = bless(
-        $class->SUPER::new(
-            name       => 'Stars',
-            version    => '2.00',
-            author     => 'Michael Daum',
-            homepage   => 'http://foswiki.org/Extensions/JQueryPlugin',
-            css        => [ 'jquery.stars.css', ],
-            javascript => [ 'jquery.stars.js', ],
-            dependencies =>
-              [ 'metadata', 'livequery', 'sprintf', 'mousewheel' ],
-        ),
-        $class
-    );
-
-    return $this;
-}
->>>>>>> b7ca87f6
 
 1;
 __END__
