# See bottom of file for license and copyright information
package Foswiki::Plugins::JQueryPlugin::UI::DATEPICKER;
use strict;
use warnings;

use Foswiki::Plugins::JQueryPlugin::Plugin;
our @ISA = qw( Foswiki::Plugins::JQueryPlugin::Plugin );

=begin TML

---+ package Foswiki::Plugins::JQueryPlugin::UI::DATEPICKER

This is the perl stub for the jquery.ui.datepicker plugin.

=cut

=begin TML

---++ ClassMethod new( $class, ... )

Constructor

=cut

<<<<<<< HEAD
our %pluginParams = (
    name         => 'UI::Datepicker',
    version      => '1.10.4',
    puburl       => '%PUBURLPATH%/%SYSTEMWEB%/JQueryPlugin/ui',
    author       => 'see http://jqueryui.com/about',
    homepage     => 'http://api.jqueryui.com/datepicker/',
    javascript   => ['jquery.ui.datepicker.init.js'],
    dependencies => [ 'ui', 'livequery' ],
);
=======
sub new {
    my $class = shift;

    my $this = bless(
        $class->SUPER::new(
            name         => 'UI::Datepicker',
            version      => '1.12.0',
            puburl       => '%PUBURLPATH%/%SYSTEMWEB%/JQueryPlugin/plugins/ui',
            author       => 'see http://jqueryui.com/about',
            homepage     => 'http://api.jqueryui.com/datepicker/',
            javascript   => ['jquery.ui.datepicker.init.js'],
            dependencies => [ 'ui', 'livequery' ],
        ),
        $class
    );

    return $this;
}
>>>>>>> 957fa34e

=begin TML

---++ ClassMethod init( $this )

Initialize this plugin by adding the required static files to the page 

=cut

around init => sub {
    my $orig = shift;
    my $this = shift;

    return unless $orig->( $this, @_ );

    # open matching localization file if it exists
    my $app     = $this->app;
    my $cfgData = $app->cfg->data;
    my $langTag = $app->i18n->language();
    my $messagePath =
<<<<<<< HEAD
        $cfgData->{SystemWebName}
      . '/JQueryPlugin/i18n/jquery.ui.datepicker-'
=======
        $Foswiki::cfg{SystemWebName}
      . '/JQueryPlugin/plugins/ui/i18n/datepicker-'
>>>>>>> 957fa34e
      . $langTag . '.js';

    my $messageFile = $cfgData->{PubDir} . '/' . $messagePath;
    if ( -f $messageFile ) {
        Foswiki::Func::addToZone(
            'script', "JQUERYPLUGIN::UI::LANG",
            <<"HERE", 'JQUERYPLUGIN::UI' );
<script type='text/javascript' src='$cfgData->{PubUrlPath}/$messagePath'></script>
HERE
    }
};

1;

__END__
Foswiki - The Free and Open Source Wiki, http://foswiki.org/

Copyright (C) 2010-2016 Foswiki Contributors. Foswiki Contributors
are listed in the AUTHORS file in the root of this distribution.
NOTE: Please extend that file, not this notice.

Additional copyrights apply to some or all of the code in this
file as follows:

This program is free software; you can redistribute it and/or
modify it under the terms of the GNU General Public License
as published by the Free Software Foundation; either version 2
of the License, or (at your option) any later version. For
more details read LICENSE in the root of this distribution.

This program is distributed in the hope that it will be useful,
but WITHOUT ANY WARRANTY; without even the implied warranty of
MERCHANTABILITY or FITNESS FOR A PARTICULAR PURPOSE.

As per the GPL, removal of this notice is prohibited.<|MERGE_RESOLUTION|>--- conflicted
+++ resolved
@@ -22,36 +22,15 @@
 
 =cut
 
-<<<<<<< HEAD
 our %pluginParams = (
     name         => 'UI::Datepicker',
-    version      => '1.10.4',
-    puburl       => '%PUBURLPATH%/%SYSTEMWEB%/JQueryPlugin/ui',
+    version      => '1.12.0',
+    puburl       => '%PUBURLPATH%/%SYSTEMWEB%/JQueryPlugin/plugins/ui',
     author       => 'see http://jqueryui.com/about',
     homepage     => 'http://api.jqueryui.com/datepicker/',
     javascript   => ['jquery.ui.datepicker.init.js'],
     dependencies => [ 'ui', 'livequery' ],
 );
-=======
-sub new {
-    my $class = shift;
-
-    my $this = bless(
-        $class->SUPER::new(
-            name         => 'UI::Datepicker',
-            version      => '1.12.0',
-            puburl       => '%PUBURLPATH%/%SYSTEMWEB%/JQueryPlugin/plugins/ui',
-            author       => 'see http://jqueryui.com/about',
-            homepage     => 'http://api.jqueryui.com/datepicker/',
-            javascript   => ['jquery.ui.datepicker.init.js'],
-            dependencies => [ 'ui', 'livequery' ],
-        ),
-        $class
-    );
-
-    return $this;
-}
->>>>>>> 957fa34e
 
 =begin TML
 
@@ -72,13 +51,8 @@
     my $cfgData = $app->cfg->data;
     my $langTag = $app->i18n->language();
     my $messagePath =
-<<<<<<< HEAD
         $cfgData->{SystemWebName}
-      . '/JQueryPlugin/i18n/jquery.ui.datepicker-'
-=======
-        $Foswiki::cfg{SystemWebName}
       . '/JQueryPlugin/plugins/ui/i18n/datepicker-'
->>>>>>> 957fa34e
       . $langTag . '.js';
 
     my $messageFile = $cfgData->{PubDir} . '/' . $messagePath;
