<<<<<<< HEAD
%META:TOPICINFO{author="ProjectContributor" date="1470328019" format="1.1" version="1"}%





-- %TMPL:WIKIUSERNAME% - %TMPL:DATE%
%STARTSECTION{type="templateonly"}%
This topic is needed for normal operation even if System web is restricted.
   * Set ALLOWTOPICVIEW = *
%ENDSECTION{type="templateonly"}%
=======
%META:TOPICINFO{author="ProjectContributor" date="1487619523" format="1.1" version="1"}%





-- %CREATE:WIKIUSERNAME% - %CREATE:DATE%
>>>>>>> b80f83f3
<|MERGE_RESOLUTION|>--- conflicted
+++ resolved
@@ -1,16 +1,3 @@
-<<<<<<< HEAD
-%META:TOPICINFO{author="ProjectContributor" date="1470328019" format="1.1" version="1"}%
-
-
-
-
-
--- %TMPL:WIKIUSERNAME% - %TMPL:DATE%
-%STARTSECTION{type="templateonly"}%
-This topic is needed for normal operation even if System web is restricted.
-   * Set ALLOWTOPICVIEW = *
-%ENDSECTION{type="templateonly"}%
-=======
 %META:TOPICINFO{author="ProjectContributor" date="1487619523" format="1.1" version="1"}%
 
 
@@ -18,4 +5,7 @@
 
 
 -- %CREATE:WIKIUSERNAME% - %CREATE:DATE%
->>>>>>> b80f83f3
+%STARTSECTION{type="templateonly"}%
+This topic is needed for normal operation even if System web is restricted.
+   * Set ALLOWTOPICVIEW = *
+%ENDSECTION{type="templateonly"}%