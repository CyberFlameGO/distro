<<<<<<< HEAD
%META:TOPICINFO{author="ProjectContributor" date="1470328019" format="1.1" version="1"}%





-- %WIKIUSERNAME% - %DATE%
%STARTSECTION{type="templateonly"}%
This topic is needed for normal operation even if System web is restricted.
   * Set ALLOWTOPICVIEW = *
%ENDSECTION{type="templateonly"}%
=======
%META:TOPICINFO{author="ProjectContributor" date="1452261257" format="1.1" version="1"}%





-- %TMPL:WIKIUSERNAME% - %TMPL:DATE%
>>>>>>> 9dd90e89
<|MERGE_RESOLUTION|>--- conflicted
+++ resolved
@@ -1,21 +1,11 @@
-<<<<<<< HEAD
 %META:TOPICINFO{author="ProjectContributor" date="1470328019" format="1.1" version="1"}%
 
 
 
 
 
--- %WIKIUSERNAME% - %DATE%
+-- %TMPL:WIKIUSERNAME% - %TMPL:DATE%
 %STARTSECTION{type="templateonly"}%
 This topic is needed for normal operation even if System web is restricted.
    * Set ALLOWTOPICVIEW = *
-%ENDSECTION{type="templateonly"}%
-=======
-%META:TOPICINFO{author="ProjectContributor" date="1452261257" format="1.1" version="1"}%
-
-
-
-
-
--- %TMPL:WIKIUSERNAME% - %TMPL:DATE%
->>>>>>> 9dd90e89
+%ENDSECTION{type="templateonly"}%