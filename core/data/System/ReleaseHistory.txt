--- conflicted
+++ resolved
@@ -1,8 +1,4 @@
-<<<<<<< HEAD
-%META:TOPICINFO{author="ProjectContributor" date="1460171793" format="1.1" version="1"}%
-=======
 %META:TOPICINFO{author="ProjectContributor" date="1462215486" format="1.1" version="1"}%
->>>>>>> 9456796c
 %META:TOPICPARENT{name="AdminDocumentationCategory"}%
 History of Foswiki
 %STARTINCLUDE%
@@ -11,15 +7,11 @@
 ---+ Appendix A: Foswiki Development Time-line
 
 %TOC%
-<<<<<<< HEAD
----+ Foswiki Release 2.1.1-RC1 - 08 Apr 2016
-=======
 
 ---++ Foswiki Release 2.1.2 - 2 May 2016
 Foswiki 2.1.2 was built on 2 May 2016. It is a release that contains 1 fix.
 
 ---++ Foswiki Release 2.1.1 - 30 Apr 2016
->>>>>>> 9456796c
 
 Foswiki 2.1.1-RC1 was built on 08 Apr 2016. It is a release that contains 30 fixes and 20 enhancements.
 
