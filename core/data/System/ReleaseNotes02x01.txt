<<<<<<< HEAD
%META:TOPICINFO{author="ProjectContributor" date="1460171793" format="1.1"  version="1"}%
=======
%META:TOPICINFO{author="ProjectContributor" date="1462215486" format="1.1"  version="1"}%
>>>>>>> 9456796c
%META:TOPICPARENT{name="ReleaseHistory"}%
---+!! Foswiki Release 2.1.1

%TWISTY{showlink="Table of Contents..." hidelink="hide TOC"}%
%TOC%
%ENDTWISTY{}%

---++ Foswiki - The Free and Open Source Wiki

Foswiki is an enterprise collaboration and information sharing tool targeted for professional use in many types of organizations: from small businesses to multi-nationals, from one-product open source groups, to worldwide research networks.

Foswiki is a wiki: fundamentally, a website with editable web pages. It looks like a normal web site but it encourages contributions, edits, updates, questions, and answers from its users. It's a powerful way of enabling a community to communicate asynchronously using intranet and public Internet websites. Foswiki is simple to learn and use. It aims to provide a transparent way for you to publish and exchange your ideas with others over the web and eliminates the one-webmaster syndrome of outdated intranet content.

Foswiki is a structured wiki with tools that enable users without programming skills to build powerful yet simple applications to process information and support workflows. Developers can extend the functionality of Foswiki with plugins.

Foswiki is backwards compatible with content generated on all previous Foswiki versions, and even content and many plugins from TWiki installations (Foswiki ships with a !TWikiCompatibilityPlugin, thus enabling most extensions made for TWiki to work in Foswiki. TWiki<sup>&reg;</sup> is a registered trademark of Peter Thoeny.)

Foswiki is released under the GNU General Public License.


---++ Foswiki Releases

%TWISTY{showlink="Release 1.0 releases..." hidelink="hide Release 1.0"}%
   * Foswiki 1.0.0, the first Foswiki was released on 09 Jan 2009.
   * Foswiki 1.0.1, 1.0.2 and 1.0.3 were released internally in the development community, but were never publicly released.
   * Foswiki 1.0.4 was built 19 Mar 2009. It is a patch release with more than 120 bug fixes relative to 1.0.0 and only very few minor enhancements.
   * Foswiki 1.0.5 was built 25 Apr 2009. It is a patch release with more than 150 bug fixes relative to 1.0.0 and a few enhancements. This patch release further enhances the robustness and the security of the Foswiki software.
   * Foswiki 1.0.6 was built 21 Jun 2009. It is a patch release with more than 200 bug fixes relative to 1.0.0 and some enhancements. This version introduces a major enhancement in security against Cross-Site Request Forgery. Further more a central translation framework got introduced which ease the translation process and enables all users to contribute to translations.
   * Foswiki 1.0.7 was built 20 Sep 2009. It is a patch release with more than 240 bug fixes relative to 1.0.0 and some enhancements. This release fixes some serious issues introduced by the CSRF fix and the redirect cache fix in 1.0.6. Major enhancement that also fixes many annoying editor bugs is the upgrade of the !Tiny MCE editor to version 3.2.2.
   * Foswiki 1.0.8 was built 29 Nov 2009. It is a patch release with more than 280 bug fixes relative to 1.0.0 and some enhancements. This release fixes a short list of quite annoying old bugs incl a bug that prevented efficient use of MailerContrib for producing newsletters. The Wysiwyg editor has been upgraded with the latest Tiny MCE editor release 3.2.7.
   * Foswiki 1.0.9 was built 17 Jan 2010. It is a patch release with more than 320 bug fixes relative to 1.0.0 and several enhancements. This release fixes many bugs in the Wysiwyg editor, bugs related to more advanced wiki applications and bugs in the Plugin API. It contains several bug fixes and enhancements related to security and spam fighting.
   * Foswiki 1.0.10 was built 08 Sep 2010 as a patch release with more than 410 bug fixes relative to 1.0.0. It is assumed to be the last 1.0.X release.
%ENDTWISTY{}%
%TWISTY{showlink="Release 1.1 releases..." hidelink="hide Release 1.1"}%
   * Foswiki 1.1.0 was built 04 Oct 2010. It is a release with more than 270 bug fixes relative to 1.0.10 and more than 680 bug fixes relative to 1.0.0. And the release adds more than 100 enhancements. Foswiki 1.1.0 introduces jQuery Javascript user interface framework, improved topic history display, new QUERY and FORMAT macros, better user interfaces for groups, much improved WYSIWYG editor, facelift of the default skin, much improved configure tool, and many more enhancements.
   * Foswiki 1.1.1 was built 25 Oct 2010. It is a release that fixes some important bugs that were introduced in 1.1.0. It is highly recommended that all running 1.1.0 upgrade to 1.1.1.
   * Foswiki 1.1.2 was built 09 Nov 2010. It is a release that fixes some very important bugs incl. a security related bug. Installations running 1.1.0 and 1.1.1 should be upgraded to 1.1.2
   * Foswiki 1.1.3 was built 16 Apr 2011. It is a release that fixes more than 150 bugs. jQuery has been updated to 1.4.3. The default PatternSkin has some usability improvements.
   * Foswiki 1.1.4 was built 20 Dec 2011. It is a release that fixes some very important including some security related issues. It contains 143 fixes and 27 enhancements. jQuery has been updated to 1.7.1.
   * Foswiki 1.1.5 was built 10 Apr 2012. It is a release that fixes some very important issues including some security related issues. It contains 100 fixes and 20 enhancements.
   * Foswiki 1.1.6 was built 02 Dec 2012. It is a release that fixes some important issues including some minor security related issues. It contains 94 fixes and 27 enhancements.
   * Foswiki 1.1.7 was built 01 Feb 2013. It is a release that fixes *CVE-2012-6329* and *CVE-2012-6330*. It contains 20 fixes and 4 enhancements.
   * Foswiki 1.1.8 was built 28 Feb 2013. It is a release that fixes *CVE-2013-1666*. It contains 4 fixes.
   * Foswiki 1.1.9 was built 18 Nov 2013. It is a release that contains 44 fixes and 4 enhancements..
   * Foswiki 1.1.10 was built 23 Nov 2015. It is a release that contains 8 fixes and 8 enhancements.
%ENDTWISTY{}%
%TWISTY{showlink="Release 2.0 releases..." hidelink="hide Release 2.0"}%
   * Foswiki 2.0.0 was built on 04 Jul 2015. It is a release that contains 312 fixes and 157 enhancements, and closes 59 Feature Requests.
   * Foswiki 2.0.1 was built on 03 Aug 2015. It is a release that contains 28 fixes and 3 enhancements.
   * Foswiki 2.0.2 was built on 01 Oct 2015. It is a release that contains 65 fixes and 5 enhancements.
   * Foswiki 2.0.3 was built on 15 Nov 2015. It is a release that contains 17 fixes and 1 enhancement.
%ENDTWISTY{}%
   * Foswiki 2.1.0 was built on 02 Feb 2016. It is a release that contains 37 fixes and 14 enhancements. It closes 7 Feature Requests.
<<<<<<< HEAD
   * Foswiki 2.1.1-RC1 was built on 08 Apr 2016. It is a release that contains 30 fixes and 20 enhancements.
=======
   * Foswiki 2.1.1 was built on 30 Apr 2016. It is a release that contains 36 fixes and 21 enhancements.
   * Foswiki 2.1.2 was built on 2 May 2016. It is a release that contains 1 fix.
>>>>>>> 9456796c


---++ Pre-installed Extensions

Foswiki 2.1 is shipped with the following:
   * *Plugins:* AutoViewTemplatePlugin, CommentPlugin, ConfigurePlugin, EditRowPlugin, EmptyPlugin, HistoryPlugin, HomePagePlugin, InterwikiPlugin, JQueryPlugin, NatEditPlugin, PreferencesPlugin, PubLinkFixupPlugin, RenderListPlugin, SlideShowPlugin, SmiliesPlugin, SpreadSheetPlugin, SubscribePlugin, TablePlugin, TinyMCEPlugin, TwistyPlugin, UpdatesPlugin, WysiwygPlugin
   * *Contribs:* CompareRevisionsAddOn, FamFamFamContrib, FastCGIEngineContrib, JEditableContrib, JSCalendarContrib, JsonRpcContrib, MailerContrib, ModPerlEngineContrib, PlainFileStoreContrib, RCSStoreContrib, TipsContrib, TopicUserMappingContrib
   * *Skins:* PatternSkin
   * *Compatibility support* - TWikiCompatibilityPlugin

---++ Known issues
For up-to-date information, see [[https://foswiki.org/Support/KnownIssuesOfFoswiki02x01][Known issues of Foswiki 2.1]]

---+++ Use of non-default ={Store}{Encoding}=

*WARNING* About ={Store}{Encoding}=: If you intend to use high-bit characters in attachment filenames (such as umlauts and accents), then links to these
attachments on Foswiki pages *will not work* on a non-utf-8 Store without modification. This is because Foswiki works internally using Unicode, but the store saves files to disk using your chosen
{Store}{Encoding}. Running the Store with other than =utf-8= encoding is considered a transitional step and not recommended for long-term operation.
The *strongly recommended* solution is to convert your store to UTF8 at the earliest opportunity.

A partial workaround is implemented in the PubLinkFixupPlugin This Plugin will attempt to rewrite broken links.  This _generally_ gets linked images and other attachments working.
However the TinyMCEPlugin is still unable to render image links while editing a topic.

See [[%BUGS%/Item13696][Item13696]] for up-to-date details.

---++ Important changes in Foswiki 2.1.1
---+++ Page Caching
The Foswiki PageCache has added another index on the dependencies table.
After installing this update, you should issue the =refresh=all= option to
drop the foswiki cache tables, and allow them to be recreated.  This will
create the new index.

---+++ JQuery
This release updates to a newer maintenance version of JQuery.  You should
visit =bin/configure= and select the updated versions of JQuery.

---+++ New CPAN dependency, and foswiki.org changes
Due to upstream changes, the Perl LWP package has been split into two
packages.  You may need to install =LWP::Protocol::https= for https support in
extension installation and accessing remote sites with the INCLUDE macro.

---++ Important changes in Foswiki 2.1

---+++ Deprecations

The =%<nop>HTTP%= and =%<nop>HTTPS%= macros are deprecated and will be removed in a future release.  These macros now restrict the available information to the
=Accept-language= and =User-Agent= headers.  The list of available headers is now configurable.

---++ API Change

The Foswiki API version is incremented to version 2.4 in Foswiki 2.1.0.  Foswiki 2.1 permits template names using Unicode characters.

---+++ New Perl CPAN dependencies!
<div class="foswikiHelp">
*Foswiki now requires CPAN:Email::MIME*. Foswiki will be unable to send email without this module. SystemRequirements has more details on CPAN dependencies and
package names for most *nix distributions.
</div>

---+++ Enhanced Registration form

The registration form now accepts the parameter =templatename= to override the default NewUserTemplate.  In addition the registration topics have been
restructured to permit multiple custom registration pages. Customization of the registration form is greatly simplified.

---+++ Easier to restrict access to the System web.

Some sites prefer to block access to the System web documentation for guest users.  Duplicated content can result in lowered search engine rank, so it is
advantageous to restrict access to the System web. Foswiki now includes =ALLOWTOPICVIEW= settings for critical system topics that are required for guest access.

---+++ Changes in permitted characters in topic and attachment names.

Foswiki has split the topic and attachment name filters. The topic name filter has become more restrictive. Attachment names now permit embedded spaces, and
attachments with spaces will no longer be renamed to underscores. If you would prefer to use the old behavior, enable =$Foswiki::cfg{AttachmentReplaceSpaces}=.

<div class="foswikiHelp"> *Action Required:* The colon (:) has been removed from the list of legal characters permitted in topic names.  The colon was in
conflict with the InterWiki links. If your existing topic use the colon in topic names, you should remove the colon from the configuration setting
=$Foswiki::cfg{NameFilter}=.
</div>

---+++ Improvements in International Character Set support

Foswiki 2.1 has further improved support for =utf-8= based character sets. Topics and data forms can use utf-8 characters.  They will be properly rendered and
preserved during edit.   The Foswiki core has been fully converted to utf-8 and unicode. All encoding / decoding is done "at the edge", when reading from
/ writing to the Foswiki store.

   * Foswiki 2.1 International support
      * Emails sent by Foswiki now fully support International Character Sets.
      * Foswiki now uses NFC Normalization of Unicode characters. This greatly improves compatibility with Operating Systems like OSX which use NFD form characters by default.
      * Template names are no longer restricted to ASCII characters. 

   * Foswiki 2.0 International support
      * New sites will use utf-8 by default.  Internationalizaiton should just work.
      * Sites migrating data from a previous installation have two choices:
         * Set ={Store}{Encoding} to match the previous ={Site}{CharSet}=. (Default was =iso-8859-1=)
         * Migrate the data to utf-8 by using the =tools/bulk_copy.pl= script. This is the recommended solution.
      * Support for Locales is still known to have issues.  ={UseLocales}= should not be enabled in the configuration.

<div class='foswikiHelp'>%X% *ACTION REQUIRED* If you are upgrading an existing system, you
should review the existing data and determine if migration to utf-8 should be performed.
See the [[%FO%/System.UpgradeGuide][UpgradeGuide]] for more details. Note that the topic and
attachment name filters no longer filter international characters, so migration to utf-8 is
strongly recommended.

Due to the extensive internal changes, extensions may require changes for
compatibility with this release.
   * See [[%FO%/Support.Utf8MigrationConsiderations][Utf8MigrationConsiderations]] for guidance on upgrading local extensions
   * See [[%BUGS%/Item13483][Item13483]] for known extensions compatibility issues.
</div>

---++ Translation Status

As of this release,
   * Italian and Ukrainian are 100% complete.
   * Traditional Chinese, French and German are >99% complete.
   * Czech, Danish are >95% complete.

For more details on translation status,  see [[%FO%/Community.TranslationTeam][TranslationTeam]] and [[http://translate.foswiki.org/projects/foswiki][Foswiki's Weblate translation server]].
Foswiki thanks the Translators for their efforts.  If you are interesting in helping with the translation, please contact foswiki-translations@lists.sourceforge.net.

---++ Foswiki Release 2.1 Details
---+++ New Features
<noautolink>
| [[%FO%/Development.AddConcatOptionToAttrs][AddConcatOptionToAttrs]] | Add +"more" and key+"more" options to Foswiki::Attrs |
| [[%FO%/Development.CompleteMIMESupportInEmail][CompleteMIMESupportInEmail]] | Wrap all outgoing mails into uniform and safe MIME envelope. |
| [[%FO%/Development.CustomNewUserTemplates][CustomNewUserTemplates]] | Enhance register script to specify a =templatetopic= param instead of hard-coded 'NewUserTemplate' |
| [[%FO%/Development.DeprecateHTTPandHTTPS][DeprecateHTTPandHTTPS]] | Deprecate and restrict System.VarHTTP and System.VarHTTPS macros due to security concerns |
| [[%FO%/Development.MakeItEasierToBlockSystemWebGuestAccess][MakeItEasierToBlockSystemWebGuestAccess]] | Simplify hiding the System web documentation. |
| [[%FO%/Development.MakeZonesLessIntrusive][MakeZonesLessIntrusive]] | Make zones less intrusive, especially for non-HTML output |
| [[%FO%/Development.SplitTopicAttachmentNameFilters][SplitTopicAttachmentNameFilters]] | Separate the topic and attachment name filters, allow spaces in attachment names, remove colon from Topic names. |

---+++ Fixes

| [[%BUGS%/Item10916][Item10916]] | Pencils disappear after row move when both js and non-js controls are present. |
| [[%BUGS%/Item11609][Item11609]] | No information how to un-set a topic parent. |
| [[%BUGS%/Item12067][Item12067]] | Removing members via WikiGroups not possible when login name different from WikiName. |
| [[%BUGS%/Item12569][Item12569]] | Sorting in tableplugin is wrong in German. |
| [[%BUGS%/Item13405][Item13405]] | Unicode Normalisation. |
| [[%BUGS%/Item13677][Item13677]] | regression: extension tabs in configure aren't sorted alphabetically anymore. |
| [[%BUGS%/Item13699][Item13699]] | Mail sending fails when non-latin text in utf8 is being sent. |
| [[%BUGS%/Item13857][Item13857]] | Mac OS X RCS "not found" by configure. |
| [[%BUGS%/Item13860][Item13860]] | UploadFilter isn't blocking HTML attachments. |
| [[%BUGS%/Item13863][Item13863]] | FileAttachment: generated filenames are not correct foswiki 2.0.3 mod_cgi, utf-8 store when uploaded from OS X. |
| [[%BUGS%/Item13865][Item13865]] | Configure file permissions checker detects ,pfv directories as possible webs. |
| [[%BUGS%/Item13869][Item13869]] | FoswikiServerInformation warns about undefined variables. |
| [[%BUGS%/Item13870][Item13870]] | RCSStoreContrib configure check error by syntax  shell  command error in RCSChecker.pm. |
| [[%BUGS%/Item13875][Item13875]] | Configure fails to perserve permissions when backing up config. |
| [[%BUGS%/Item13877][Item13877]] | Certificate wizards not functional, always generates CSR,  dependencies not documented. |
| [[%BUGS%/Item13880][Item13880]] | TML rendered in =head= and =script= zones causes malformed html in WebCreateNewTopic. |
| [[%BUGS%/Item13881][Item13881]] | Table header problem in unicode named web/topic. |
| [[%BUGS%/Item13885][Item13885]] | PatternSkin should be backwards compatible to Foswiki 1.1. |
| [[%BUGS%/Item13886][Item13886]] | Default id="foswikiTOC" creates illegal duplicate CSS IDs when multiple TOC macros are present. |
| [[%BUGS%/Item13889][Item13889]] | Processing of dynamically generated META in a new topic template is displayed as plain text until saved. |
| [[%BUGS%/Item13890][Item13890]] | bulk_copy ignores --latest option.  |
| [[%BUGS%/Item13891][Item13891]] | bulk_copy.pl does not copy user information for attachment histories. |
| [[%BUGS%/Item13893][Item13893]] | Performance fixes for Foswiki 2.0.4. |
| [[%BUGS%/Item13894][Item13894]] | RcsStore double-encodes utf8 comments into the attachment revision log. |
| [[%BUGS%/Item13896][Item13896]] | TWISTY incorrectly used in Sandbox.WebHome, generates broken HTML. |
| [[%BUGS%/Item13898][Item13898]] | JQueryAjaxHelper =jumpbox= code does not work with short URLs. |
| [[%BUGS%/Item13899][Item13899]] | save: ignores new topic text if it is empty. |
| [[%BUGS%/Item13900][Item13900]] | Logout redirects to wrong path when ForceDefaultHostUrl is enabled. |
| [[%BUGS%/Item13903][Item13903]] | Redirect for authentication breaks utf8 topic names. |
| [[%BUGS%/Item13906][Item13906]] | EditRowPlugin create table row without spaces. |
| [[%BUGS%/Item13912][Item13912]] | perldoc does not process bulk_copy.pl correctly because of missing POD marker. |
| [[%BUGS%/Item13913][Item13913]] | CLI scripts broken on windows.  setlib.cfg issues "require CGI" which sets binmode on STDIN and breaks prompts. |
| [[%BUGS%/Item13917][Item13917]] | NameFilter not working on 2.0 / 2.1 if configure reset to default is used. |
| [[%BUGS%/Item13924][Item13924]] | Old style UserRegistration pages not working on 2.1 beta 1. |
| [[%BUGS%/Item13925][Item13925]] | Leading spaces in DefaultUrlHost causes malformed URL links. |
| [[%BUGS%/Item13926][Item13926]] | ModPerlEngineContrib is not backwards compatible with Foswiki 1.1.x. |
| [[%BUGS%/Item13927][Item13927]] | Configure rcs checker crashes if configured command is not found. |

---+++ Enhancements

| [[%BUGS%/Item12560][Item12560]] | NameFilter should reject colon, conflicts with Interwiki links.  Restructure filters to improve flexibility. |
| [[%BUGS%/Item13436][Item13436]] | Adding the class parameter to the TablePlugin. |
| [[%BUGS%/Item13444][Item13444]] | Foswiki::Net::getExternalResource does a poor job of parsing URLs. |
| [[%BUGS%/Item13553][Item13553]] | Add form-definition-table template. |
| [[%BUGS%/Item13554][Item13554]] | Foswiki doesn't work with accented Template names. |
| [[%BUGS%/Item13594][Item13594]] | Implement feature AddConcatOptionToAttrs. |
| [[%BUGS%/Item13848][Item13848]] | Deprecate, and restrict HTTP and HTTPS macros. |
| [[%BUGS%/Item13849][Item13849]] | Implement MakeZonesLessIntrusive. |
| [[%BUGS%/Item13854][Item13854]] | Implemement MakeItEasierToBlockSystemWebGuestAccess. |
| [[%BUGS%/Item13864][Item13864]] | Implement CustomNewUserTemplates - Registration can override the template for the user topic. |
| [[%BUGS%/Item13866][Item13866]] | Add a file permission fixer script to tools. |
| [[%BUGS%/Item13867][Item13867]] | bin/upload failed from the command line. |
| [[%BUGS%/Item13874][Item13874]] | Don't encode URLs in links inserted by Upload. |
| [[%BUGS%/Item13914][Item13914]] | rewriteshebang should use setlib,  don't make user enter -I ../lib. |

---++ Foswiki Release 2.1.1 Details
---+++ Fixes

| [[%BUGS%/Item13795][Item13795]] | Redundant url params generated by %SCRIPTURLPATH macro. |
| [[%BUGS%/Item13941][Item13941]] | %EDITTABLE macro visible in print mode. |
| [[%BUGS%/Item13944][Item13944]] | Foswiki::Func::addToHEAD  (deprecated in 2010) breaks with Foswiki 2.1 Zones rewrite. |
| [[%BUGS%/Item13945][Item13945]] | Software error with Perl 5.10. Can't find Ascii Unicode entity. |
| [[%BUGS%/Item13947][Item13947]] | Issues in Store Implementaton and Cache Implementation checkers. |
| [[%BUGS%/Item13950][Item13950]] | Refresh cache needs better controls, to minimize bot clicks. |
| [[%BUGS%/Item13957][Item13957]] | TinyMCEPlugin does not handle indent correctly. |
| [[%BUGS%/Item13958][Item13958]] | The indent feature with colon does not render an empty line. |
| [[%BUGS%/Item13960][Item13960]] | Wysiwyg editor cannot right align a table cell if the content of the cell is a "0". |
| [[%BUGS%/Item13975][Item13975]] | Do a deep merge gathering foswikiPreferences. |
| [[%BUGS%/Item13989][Item13989]] | When you disable guest sessions you also disable all registration and reset of password. |
| [[%BUGS%/Item13995][Item13995]] | Search  $changes renders a simple summary.   |
| [[%BUGS%/Item13997][Item13997]] | Incorrect assumption about encodings in Foswiki::Store. |
| [[%BUGS%/Item14000][Item14000]] | Wrong row is deleted by EditRowPlugin in full table edit mode. |
| [[%BUGS%/Item14004][Item14004]] | EditRowPlugin textarea doesn't honor the dimensions. |
| [[%BUGS%/Item14008][Item14008]] | Configure checker should warn/error if AutoAttachPubFiles is used with PlainFile store. |
| [[%BUGS%/Item14010][Item14010]] | Add mime type for woff2. |
| [[%BUGS%/Item14011][Item14011]] | Make sure HTTP2 is always compressing HTML.  |
| [[%BUGS%/Item14012][Item14012]] | Prevent page caching under certain conditions. |
| [[%BUGS%/Item14013][Item14013]] | Make sure zones are stable when reloading a page. |
| [[%BUGS%/Item14014][Item14014]] | Comment plugin unable to use template files in hierarchical webs in Foswiki 2.1. |
| [[%BUGS%/Item14022][Item14022]] | All internal links should be changed to https://foswik.org to avoid redirects. |
| [[%BUGS%/Item14024][Item14024]] | JQueryPlugin (v6.32) might not initialise correctly with current JSON (v2.90) / JSON-XS (v3.02) modules w/o allow_nonref. |
| [[%BUGS%/Item14025][Item14025]] | JsonRpcContrib requires allow_nonref (when using JSON-XS v3.02). |
| [[%BUGS%/Item14032][Item14032]] | INCLUDE doesn't rewrite other webs' links in 2.1. |
| [[%BUGS%/Item14035][Item14035]] | Plain file logger fails to rotate the log. |
| [[%BUGS%/Item14037][Item14037]] | PageCache needs an index on the to_topic field. |
| [[%BUGS%/Item14038][Item14038]] | PageCache generates too many dependencies on System.ParentList. |
| [[%BUGS%/Item14039][Item14039]] | System.SkinBrowser takes too long to render due to Search performance. |
| [[%BUGS%/Item975][Item975]] | BulkRegistration should work with ApacheLogin. |

---+++ Enhancements

| [[%BUGS%/Item13970][Item13970]] | Modernize BUTTON. |
| [[%BUGS%/Item13971][Item13971]] | Add latest jquery and remove some outdated versions. |
| [[%BUGS%/Item13972][Item13972]] | Update fontawesome and extend %JQICON to be able to use fontawesome icons. |
| [[%BUGS%/Item13973][Item13973]] | Deprecate bgiframe and media jquery plugins. |
| [[%BUGS%/Item13974][Item13974]] | Update jquery.form to latest upstream version. |
| [[%BUGS%/Item13976][Item13976]] | Update localScroll, scrollTo and serialScroll. |
| [[%BUGS%/Item13977][Item13977]] | Update JQuery maskedInput. |
| [[%BUGS%/Item13978][Item13978]] | Update JQuery masonry and externalize imagesLoaded module. |
| [[%BUGS%/Item13979][Item13979]] | Update jquery.migrate. |
| [[%BUGS%/Item13980][Item13980]] | Update jquery.queryObject. |
| [[%BUGS%/Item13981][Item13981]] | Update jquery.render. |
| [[%BUGS%/Item13982][Item13982]] | Update jquery.sprintf. |
| [[%BUGS%/Item13983][Item13983]] | Update jquery.stars. |
| [[%BUGS%/Item13984][Item13984]] | Update jquery superfish. |
| [[%BUGS%/Item13985][Item13985]] | Update jquery.tabpane. |
| [[%BUGS%/Item13996][Item13996]] | BulkRegistration should process the AddToGroups field. |
| [[%BUGS%/Item14005][Item14005]] | Custom registration needs to pass user template name to email templates. |
| [[%BUGS%/Item14028][Item14028]] | Add jquery-1.12.1 / jquery-2.2.1. |
| [[%BUGS%/Item14042][Item14042]] | Add jquery-1.12.3 / jquery-2.2.3. |
| [[%BUGS%/Item4992][Item4992]] | Work out how to translate Javascript strings. |

---++ Foswiki Release 2.1.2 Details
---+++ Fixes

| [[%BUGS%/Item14061][Item14061]] | Non-admin users are unable to refresh the page cache using the =refresh= query param. It's silently ignored. |

</noautolink>

---

<!-- Note: Do not use Bugs: interwiki links because interwiki rule might not be defined
   * Set BUGS = https://foswiki.org/Tasks
   * Set FEAT = https://foswiki.org/Development
   * Set FO = https://foswiki.org
   * Set NOAUTOLINK = 1
-->

*Related Topic:* ReleaseHistory<|MERGE_RESOLUTION|>--- conflicted
+++ resolved
@@ -1,8 +1,4 @@
-<<<<<<< HEAD
-%META:TOPICINFO{author="ProjectContributor" date="1460171793" format="1.1"  version="1"}%
-=======
 %META:TOPICINFO{author="ProjectContributor" date="1462215486" format="1.1"  version="1"}%
->>>>>>> 9456796c
 %META:TOPICPARENT{name="ReleaseHistory"}%
 ---+!! Foswiki Release 2.1.1
 
@@ -56,12 +52,8 @@
    * Foswiki 2.0.3 was built on 15 Nov 2015. It is a release that contains 17 fixes and 1 enhancement.
 %ENDTWISTY{}%
    * Foswiki 2.1.0 was built on 02 Feb 2016. It is a release that contains 37 fixes and 14 enhancements. It closes 7 Feature Requests.
-<<<<<<< HEAD
-   * Foswiki 2.1.1-RC1 was built on 08 Apr 2016. It is a release that contains 30 fixes and 20 enhancements.
-=======
    * Foswiki 2.1.1 was built on 30 Apr 2016. It is a release that contains 36 fixes and 21 enhancements.
    * Foswiki 2.1.2 was built on 2 May 2016. It is a release that contains 1 fix.
->>>>>>> 9456796c
 
 
 ---++ Pre-installed Extensions
