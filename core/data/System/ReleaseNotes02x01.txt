<<<<<<< HEAD
%META:TOPICINFO{author="ProjectContributor" date="1486929101" format="1.1"  version="1"}%
%META:TOPICPARENT{name="ReleaseHistory"}%
---+!! Foswiki Release 2.1.3
=======
%META:TOPICINFO{author="ProjectContributor" date="1495512067" format="1.1"  version="1"}%
%META:TOPICPARENT{name="ReleaseHistory"}%
---+!! Foswiki Release 2.1.4-RC3
>>>>>>> 9acb49b9

%TWISTY{showlink="Table of Contents..." hidelink="hide TOC"}%
%TOC%
%ENDTWISTY{}%

---++ Foswiki - The Free and Open Source Wiki

Foswiki is an enterprise collaboration and information sharing tool targeted for professional use in many types of organizations: from small businesses to multi-nationals, from one-product open source groups, to worldwide research networks.

Foswiki is a wiki: fundamentally, a website with editable web pages. It looks like a normal web site but it encourages contributions, edits, updates, questions, and answers from its users. It's a powerful way of enabling a community to communicate asynchronously using intranet and public Internet websites. Foswiki is simple to learn and use. It aims to provide a transparent way for you to publish and exchange your ideas with others over the web and eliminates the one-webmaster syndrome of outdated intranet content.

Foswiki is a structured wiki with tools that enable users without programming skills to build powerful yet simple applications to process information and support workflows. Developers can extend the functionality of Foswiki with plugins.

Foswiki is backwards compatible with content generated on all previous Foswiki versions, and even content and many plugins from TWiki installations (Foswiki ships with a !TWikiCompatibilityPlugin, thus enabling most extensions made for TWiki to work in Foswiki. TWiki<sup>&reg;</sup> is a registered trademark of Peter Thoeny.)

Foswiki is released under the GNU General Public License.


---++ Foswiki Releases

%TWISTY{showlink="Release 1.0 releases..." hidelink="hide Release 1.0"}%
   * Foswiki 1.0.0, the first Foswiki was released on 09 Jan 2009.
   * Foswiki 1.0.1, 1.0.2 and 1.0.3 were released internally in the development community, but were never publicly released.
   * Foswiki 1.0.4 was built 19 Mar 2009. It is a patch release with more than 120 bug fixes relative to 1.0.0 and only very few minor enhancements.
   * Foswiki 1.0.5 was built 25 Apr 2009. It is a patch release with more than 150 bug fixes relative to 1.0.0 and a few enhancements. This patch release further enhances the robustness and the security of the Foswiki software.
   * Foswiki 1.0.6 was built 21 Jun 2009. It is a patch release with more than 200 bug fixes relative to 1.0.0 and some enhancements. This version introduces a major enhancement in security against Cross-Site Request Forgery. Further more a central translation framework got introduced which ease the translation process and enables all users to contribute to translations.
   * Foswiki 1.0.7 was built 20 Sep 2009. It is a patch release with more than 240 bug fixes relative to 1.0.0 and some enhancements. This release fixes some serious issues introduced by the CSRF fix and the redirect cache fix in 1.0.6. Major enhancement that also fixes many annoying editor bugs is the upgrade of the !Tiny MCE editor to version 3.2.2.
   * Foswiki 1.0.8 was built 29 Nov 2009. It is a patch release with more than 280 bug fixes relative to 1.0.0 and some enhancements. This release fixes a short list of quite annoying old bugs incl a bug that prevented efficient use of MailerContrib for producing newsletters. The Wysiwyg editor has been upgraded with the latest Tiny MCE editor release 3.2.7.
   * Foswiki 1.0.9 was built 17 Jan 2010. It is a patch release with more than 320 bug fixes relative to 1.0.0 and several enhancements. This release fixes many bugs in the Wysiwyg editor, bugs related to more advanced wiki applications and bugs in the Plugin API. It contains several bug fixes and enhancements related to security and spam fighting.
   * Foswiki 1.0.10 was built 08 Sep 2010 as a patch release with more than 410 bug fixes relative to 1.0.0. It is assumed to be the last 1.0.X release.
%ENDTWISTY{}%
%TWISTY{showlink="Release 1.1 releases..." hidelink="hide Release 1.1"}%
   * Foswiki 1.1.0 was built 04 Oct 2010. It is a release with more than 270 bug fixes relative to 1.0.10 and more than 680 bug fixes relative to 1.0.0. And the release adds more than 100 enhancements. Foswiki 1.1.0 introduces jQuery Javascript user interface framework, improved topic history display, new QUERY and FORMAT macros, better user interfaces for groups, much improved WYSIWYG editor, facelift of the default skin, much improved configure tool, and many more enhancements.
   * Foswiki 1.1.1 was built 25 Oct 2010. It is a release that fixes some important bugs that were introduced in 1.1.0. It is highly recommended that all running 1.1.0 upgrade to 1.1.1.
   * Foswiki 1.1.2 was built 09 Nov 2010. It is a release that fixes some very important bugs incl. a security related bug. Installations running 1.1.0 and 1.1.1 should be upgraded to 1.1.2
   * Foswiki 1.1.3 was built 16 Apr 2011. It is a release that fixes more than 150 bugs. jQuery has been updated to 1.4.3. The default PatternSkin has some usability improvements.
   * Foswiki 1.1.4 was built 20 Dec 2011. It is a release that fixes some very important including some security related issues. It contains 143 fixes and 27 enhancements. jQuery has been updated to 1.7.1.
   * Foswiki 1.1.5 was built 10 Apr 2012. It is a release that fixes some very important issues including some security related issues. It contains 100 fixes and 20 enhancements.
   * Foswiki 1.1.6 was built 02 Dec 2012. It is a release that fixes some important issues including some minor security related issues. It contains 94 fixes and 27 enhancements.
   * Foswiki 1.1.7 was built 01 Feb 2013. It is a release that fixes *CVE-2012-6329* and *CVE-2012-6330*. It contains 20 fixes and 4 enhancements.
   * Foswiki 1.1.8 was built 28 Feb 2013. It is a release that fixes *CVE-2013-1666*. It contains 4 fixes.
   * Foswiki 1.1.9 was built 18 Nov 2013. It is a release that contains 44 fixes and 4 enhancements..
   * Foswiki 1.1.10 was built 23 Nov 2015. It is a release that contains 8 fixes and 8 enhancements.
%ENDTWISTY{}%
%TWISTY{showlink="Release 2.0 releases..." hidelink="hide Release 2.0"}%
   * Foswiki 2.0.0 was built on 04 Jul 2015. It is a release that contains 312 fixes and 157 enhancements, and closes 59 Feature Requests.
   * Foswiki 2.0.1 was built on 03 Aug 2015. It is a release that contains 28 fixes and 3 enhancements.
   * Foswiki 2.0.2 was built on 01 Oct 2015. It is a release that contains 65 fixes and 5 enhancements.
   * Foswiki 2.0.3 was built on 15 Nov 2015. It is a release that contains 17 fixes and 1 enhancement.
%ENDTWISTY{}%
   * Foswiki 2.1.0 was built on 02 Feb 2016. It is a release that contains 37 fixes and 14 enhancements. It closes 7 Feature Requests.
   * Foswiki 2.1.1 was built on 30 Apr 2016. It is a release that contains 36 fixes and 21 enhancements.
   * Foswiki 2.1.2 was built on 2 May 2016. It is a release that contains 1 fix.
   * Foswiki 2.1.3 was built on 12 Feb 2017. It is a release that contains 68 fixes and 21 enhancements.
<<<<<<< HEAD
=======
   * Foswiki 2.1.4-RC3 was built on 23 May 2017. It is a release that contains 30 fixes.
>>>>>>> 9acb49b9


---++ Pre-installed Extensions

Foswiki 2.1 is shipped with the following:
   * *Plugins:* AutoViewTemplatePlugin, CommentPlugin, ConfigurePlugin, EditRowPlugin, EmptyPlugin, HistoryPlugin, HomePagePlugin, InterwikiPlugin, JQueryPlugin, NatEditPlugin, PreferencesPlugin, PubLinkFixupPlugin, RenderListPlugin, SlideShowPlugin, SmiliesPlugin, SpreadSheetPlugin, SubscribePlugin, TablePlugin, TinyMCEPlugin, TwistyPlugin, UpdatesPlugin, WysiwygPlugin
   * *Contribs:* CompareRevisionsAddOn, FamFamFamContrib, FastCGIEngineContrib, JEditableContrib, JSCalendarContrib, JsonRpcContrib, MailerContrib, ModPerlEngineContrib, PlainFileStoreContrib, RCSStoreContrib, TipsContrib, TopicUserMappingContrib
   * *Skins:* PatternSkin
   * *Compatibility support* - TWikiCompatibilityPlugin

---++ Known issues
For up-to-date information, see [[https://foswiki.org/Support/KnownIssuesOfFoswiki02x01][Known issues of Foswiki 2.1]]

---+++ Use of non-default ={Store}{Encoding}=

*WARNING* About ={Store}{Encoding}=: If you intend to use high-bit characters in attachment filenames (such as umlauts and accents), then links to these
attachments on Foswiki pages *will not work* on a non-utf-8 Store without modification. This is because Foswiki works internally using Unicode, but the store saves files to disk using your chosen
{Store}{Encoding}. Running the Store with other than =utf-8= encoding is considered a transitional step and not recommended for long-term operation.
The *strongly recommended* solution is to convert your store to UTF8 at the earliest opportunity.

A partial workaround is implemented in the PubLinkFixupPlugin This Plugin will attempt to rewrite broken links.  This _generally_ gets linked images and other attachments working.
However the TinyMCEPlugin is still unable to render image links while editing a topic.

See [[%BUGS%/Item13696][Item13696]] for up-to-date details.

---++ Important changes in Foswiki 2.1.3

---+++ Security issues addressed in this release.

This release addresses 7 Severity 3 security vulnerabilities which are described in further detail
in [[https://foswiki.org/Support/SecurityAlert-XSSIssues-2017-0201][Support.SecurityAlert-XSSIssues-2017-0201]].
See [[https://foswiki.org/Development/SecurityAlertProcess][Security Alert Process]] for more details on how the Foswiki project handles security issues.

---+++ Possible data loss in DataForms

A possible data loss issue was discovered in DataForms migrated from Foswiki 1.x. A new configuration setting (={LegacyFormfieldNames}=) was added to restore the old Foswiki 1.x behavior.

If your site uses DataForms that use non-Ascii field names, the form data will require manual migration, or you must enable ={LegacyFormfieldNames}= in
the configuration.
   * Releases prior to Foswiki 2.0 stripped characters other than A-Z, a-z, 0-9 and _.  So a field named =F&uuml;hler= would be stored as =Fhler=.
   * The same DataForms definition on Foswiki 2.0 would be stored as =F&uuml;hler=.
With the mismatch of field name, the form field will be lost when the topic is saved.

If you do not enable ={LegacyFormfieldNames}=, then you will need to find and update the =META:FIELD= definitions in the topics. This would need to be done external to Foswiki.
<pre>
  %<nop>META:FIELD{name="Fhler" title="F&uuml;hler" value="123"}%
</pre>
would need to be changed to
<pre>
  %<nop>META:FIELD{name="F&uuml;hler" title="F&uuml;hler" value="123"}%
</pre>

See [[%BUGS%/Item14256][Item14256]] for more details.

---+++ Cookie changes

The optional (expert) configuration parameter ={Sessions}{CookieRealm}= now applies to the Domain of all cookies generated by the Foswiki core. In addition, if your site is accessed
over HTTPS, all cooikes will now have the =Secure= flag set.   In prior releases, only the Foswiki session cookie used the =CookieRealm= and =Secure= flag. After upgrade to 2.1.3, users may
lose saved preferences and/or fail strikeone validation due to the cookie domain change.  If using a non-default =CookieRealm= setting, users may need to delete all domain cookies after this update.

---+++ User Registration

The stored format of pending registrations has been changed to perl "Storable" in order to better support Unicode user names and other registration fields.
As this format is binary and not generally human readable, a new report: [[System.PendingRegistrations]] has been added.  It shows registrations that are
awating email verification and registrations awating approval.  Registrations awaiting approval can be directly approved from the new page.

Any existing pending registrations should be resolved prior to upgrading to Foswiki 2.1.3.  Existing submissions will be lost.

---+++ Usability on small screens

A user contributed !WebSideBar toggle button can be enabled.  This renders a small "hamburg" icon to restore the side bar when viewing
Foswiki on a small device.  See [[System.PatternSkinCssCookbookSidebarToggle]].

---+++ Configuration bootstrap

Bootstrap should be able to detect operation behind a proxy server, and will try harder to get the protocol (HTTP or HTTPS) and the hostname used by the user
correct.  If bootstrap fails to properly set up a proxy configuration, we would appreciate bug reports that will help us improve operation.  Note that 
operation behind a chain of multiple proxy servers is not currently detected.

---+++ Page cache tuning.

A new optional (expert) configuration parameter ={Cache}{TrackInternalLinks}=
is available for tuning how the cache tracks dependencies of topic references.
Default is =on= which is the same as prior releases.  Foswiki will record
every topic link as a dependency.   This can result in extrememly large cache
dependency tables, especially when using a WebLeftBar that displays a large
number of webs and/or topics.

Set this to =authenticated= to track these topic references only for logged in
users.  Set to =off= (not recommended) to disable all reference link tracking.

The side effect of not tracking a link dependency is that cached pages will
not reflect updates that remove or add a topic.

Note that the PageCache should be globally flushed whenever any configuration
changes are made, or after updating Foswiki or any Extensions.

---+++ JQuery
This release updates to a newer maintenance version of JQuery.  You should
visit =bin/configure= and select the updated versions of JQuery.

---++ Important changes in Foswiki 2.1.1
---+++ Page Caching
The Foswiki PageCache has added another index on the dependencies table.
After installing this update, you should issue the =refresh=all= option to
drop the foswiki cache tables, and allow them to be recreated.  This will
create the new index.

---+++ New CPAN dependency, and foswiki.org changes
Due to upstream changes, the Perl LWP package has been split into two
packages.  You may need to install =LWP::Protocol::https= for https support in
extension installation and accessing remote sites with the INCLUDE macro.

---++ Important changes in Foswiki 2.1

---+++ Deprecations

The =%<nop>HTTP%= and =%<nop>HTTPS%= macros are deprecated and will be removed in a future release.  These macros now restrict the available information to the
=Accept-language= and =User-Agent= headers.  The list of available headers is now configurable.

The PatternSkin created =contentheader= and =contentfooter= as aliases for the =beforetext= and =aftertext= templates and deprecated the older templates.  As
this broke compatibity with other skins, that deprecation has been reversed.  For best compatibiliy continue to use =beforetext= and =aftertext=.

---++ API Change

The Foswiki API version is incremented to version 2.4 in Foswiki 2.1.0.  Foswiki 2.1 permits template names using Unicode characters.

---+++ New Perl CPAN dependencies!
<div class="foswikiHelp">
*Foswiki now requires CPAN:Email::MIME*. Foswiki will be unable to send email without this module. SystemRequirements has more details on CPAN dependencies and
package names for most *nix distributions.
</div>

---+++ Enhanced Registration form

The registration form now accepts the parameter =templatename= to override the default NewUserTemplate.  In addition the registration topics have been
restructured to permit multiple custom registration pages. Customization of the registration form is greatly simplified.

---+++ Easier to restrict access to the System web.

Some sites prefer to block access to the System web documentation for guest users.  Duplicated content can result in lowered search engine rank, so it is
advantageous to restrict access to the System web. Foswiki now includes =ALLOWTOPICVIEW= settings for critical system topics that are required for guest access.

---+++ Changes in permitted characters in topic and attachment names.

Foswiki has split the topic and attachment name filters. The topic name filter has become more restrictive. Attachment names now permit embedded spaces, and
attachments with spaces will no longer be renamed to underscores. If you would prefer to use the old behavior, enable =$Foswiki::cfg{AttachmentReplaceSpaces}=.

<div class="foswikiHelp"> *Action Required:* The colon (:) has been removed from the list of legal characters permitted in topic names.  The colon was in
conflict with the InterWiki links. If your existing topic use the colon in topic names, you should remove the colon from the configuration setting
=$Foswiki::cfg{NameFilter}=.
</div>

---+++ Improvements in International Character Set support

Foswiki 2.1 has further improved support for =utf-8= based character sets. Topics and data forms can use utf-8 characters.  They will be properly rendered and
preserved during edit.   The Foswiki core has been fully converted to utf-8 and unicode. All encoding / decoding is done "at the edge", when reading from
/ writing to the Foswiki store.

   * Foswiki 2.1 International support
      * Emails sent by Foswiki now fully support International Character Sets.
      * Foswiki now uses NFC Normalization of Unicode characters. This greatly improves compatibility with Operating Systems like OSX which use NFD form characters by default.
      * Template names are no longer restricted to ASCII characters. 

   * Foswiki 2.0 International support
      * New sites will use utf-8 by default.  Internationalizaiton should just work.
      * Sites migrating data from a previous installation have two choices:
         * Set ={Store}{Encoding} to match the previous ={Site}{CharSet}=. (Default was =iso-8859-1=)
         * Migrate the data to utf-8 by using the =tools/bulk_copy.pl= script. This is the recommended solution.
      * Support for Locales is still known to have issues.  ={UseLocales}= should not be enabled in the configuration.

<div class='foswikiHelp'>%X% *ACTION REQUIRED* If you are upgrading an existing system, you
should review the existing data and determine if migration to utf-8 should be performed.
See the [[%FO%/System.UpgradeGuide][UpgradeGuide]] for more details. Note that the topic and
attachment name filters no longer filter international characters, so migration to utf-8 is
strongly recommended.

Due to the extensive internal changes, extensions may require changes for
compatibility with this release.
   * See [[%FO%/Support.Utf8MigrationConsiderations][Utf8MigrationConsiderations]] for guidance on upgrading local extensions
   * See [[%BUGS%/Item13483][Item13483]] for known extensions compatibility issues.
</div>

---++ Translation Status

As of this release,
   * Italian and Ukrainian are 100% complete.
   * Traditional Chinese, French and German are >99% complete.
   * Czech, Danish are >95% complete.

For more details on translation status,  see [[%FO%/Community.TranslationTeam][TranslationTeam]] and [[http://translate.foswiki.org/projects/foswiki][Foswiki's Weblate translation server]].
Foswiki thanks the Translators for their efforts.  If you are interesting in helping with the translation, please contact foswiki-translations@lists.sourceforge.net.

---++ Foswiki Release 2.1 Details
---+++ New Features
<noautolink>
| [[%FO%/Development.AddConcatOptionToAttrs][AddConcatOptionToAttrs]] | Add +"more" and key+"more" options to Foswiki::Attrs |
| [[%FO%/Development.CompleteMIMESupportInEmail][CompleteMIMESupportInEmail]] | Wrap all outgoing mails into uniform and safe MIME envelope. |
| [[%FO%/Development.CustomNewUserTemplates][CustomNewUserTemplates]] | Enhance register script to specify a =templatetopic= param instead of hard-coded 'NewUserTemplate' |
| [[%FO%/Development.DeprecateHTTPandHTTPS][DeprecateHTTPandHTTPS]] | Deprecate and restrict System.VarHTTP and System.VarHTTPS macros due to security concerns |
| [[%FO%/Development.MakeItEasierToBlockSystemWebGuestAccess][MakeItEasierToBlockSystemWebGuestAccess]] | Simplify hiding the System web documentation. |
| [[%FO%/Development.MakeZonesLessIntrusive][MakeZonesLessIntrusive]] | Make zones less intrusive, especially for non-HTML output |
| [[%FO%/Development.SplitTopicAttachmentNameFilters][SplitTopicAttachmentNameFilters]] | Separate the topic and attachment name filters, allow spaces in attachment names, remove colon from Topic names. |

---+++ Fixes

| [[%BUGS%/Item10916][Item10916]] | Pencils disappear after row move when both js and non-js controls are present. |
| [[%BUGS%/Item11609][Item11609]] | No information how to un-set a topic parent. |
| [[%BUGS%/Item12067][Item12067]] | Removing members via WikiGroups not possible when login name different from WikiName. |
| [[%BUGS%/Item12569][Item12569]] | Sorting in tableplugin is wrong in German. |
| [[%BUGS%/Item13405][Item13405]] | Unicode Normalisation. |
| [[%BUGS%/Item13677][Item13677]] | regression: extension tabs in configure aren't sorted alphabetically anymore. |
| [[%BUGS%/Item13699][Item13699]] | Mail sending fails when non-latin text in utf8 is being sent. |
| [[%BUGS%/Item13857][Item13857]] | Mac OS X RCS "not found" by configure. |
| [[%BUGS%/Item13860][Item13860]] | UploadFilter isn't blocking HTML attachments. |
| [[%BUGS%/Item13863][Item13863]] | FileAttachment: generated filenames are not correct foswiki 2.0.3 mod_cgi, utf-8 store when uploaded from OS X. |
| [[%BUGS%/Item13865][Item13865]] | Configure file permissions checker detects ,pfv directories as possible webs. |
| [[%BUGS%/Item13869][Item13869]] | FoswikiServerInformation warns about undefined variables. |
| [[%BUGS%/Item13870][Item13870]] | RCSStoreContrib configure check error by syntax  shell  command error in RCSChecker.pm. |
| [[%BUGS%/Item13875][Item13875]] | Configure fails to perserve permissions when backing up config. |
| [[%BUGS%/Item13877][Item13877]] | Certificate wizards not functional, always generates CSR,  dependencies not documented. |
| [[%BUGS%/Item13880][Item13880]] | TML rendered in =head= and =script= zones causes malformed html in WebCreateNewTopic. |
| [[%BUGS%/Item13881][Item13881]] | Table header problem in unicode named web/topic. |
| [[%BUGS%/Item13885][Item13885]] | PatternSkin should be backwards compatible to Foswiki 1.1. |
| [[%BUGS%/Item13886][Item13886]] | Default id="foswikiTOC" creates illegal duplicate CSS IDs when multiple TOC macros are present. |
| [[%BUGS%/Item13889][Item13889]] | Processing of dynamically generated META in a new topic template is displayed as plain text until saved. |
| [[%BUGS%/Item13890][Item13890]] | bulk_copy ignores --latest option.  |
| [[%BUGS%/Item13891][Item13891]] | bulk_copy.pl does not copy user information for attachment histories. |
| [[%BUGS%/Item13893][Item13893]] | Performance fixes for Foswiki 2.0.4. |
| [[%BUGS%/Item13894][Item13894]] | RcsStore double-encodes utf8 comments into the attachment revision log. |
| [[%BUGS%/Item13896][Item13896]] | TWISTY incorrectly used in Sandbox.WebHome, generates broken HTML. |
| [[%BUGS%/Item13898][Item13898]] | JQueryAjaxHelper =jumpbox= code does not work with short URLs. |
| [[%BUGS%/Item13899][Item13899]] | save: ignores new topic text if it is empty. |
| [[%BUGS%/Item13900][Item13900]] | Logout redirects to wrong path when ForceDefaultHostUrl is enabled. |
| [[%BUGS%/Item13903][Item13903]] | Redirect for authentication breaks utf8 topic names. |
| [[%BUGS%/Item13906][Item13906]] | EditRowPlugin create table row without spaces. |
| [[%BUGS%/Item13912][Item13912]] | perldoc does not process bulk_copy.pl correctly because of missing POD marker. |
| [[%BUGS%/Item13913][Item13913]] | CLI scripts broken on windows.  setlib.cfg issues "require CGI" which sets binmode on STDIN and breaks prompts. |
| [[%BUGS%/Item13917][Item13917]] | NameFilter not working on 2.0 / 2.1 if configure reset to default is used. |
| [[%BUGS%/Item13924][Item13924]] | Old style UserRegistration pages not working on 2.1 beta 1. |
| [[%BUGS%/Item13925][Item13925]] | Leading spaces in DefaultUrlHost causes malformed URL links. |
| [[%BUGS%/Item13926][Item13926]] | ModPerlEngineContrib is not backwards compatible with Foswiki 1.1.x. |
| [[%BUGS%/Item13927][Item13927]] | Configure rcs checker crashes if configured command is not found. |

---+++ Enhancements

| [[%BUGS%/Item12560][Item12560]] | NameFilter should reject colon, conflicts with Interwiki links.  Restructure filters to improve flexibility. |
| [[%BUGS%/Item13436][Item13436]] | Adding the class parameter to the TablePlugin. |
| [[%BUGS%/Item13444][Item13444]] | Foswiki::Net::getExternalResource does a poor job of parsing URLs. |
| [[%BUGS%/Item13553][Item13553]] | Add form-definition-table template. |
| [[%BUGS%/Item13554][Item13554]] | Foswiki doesn't work with accented Template names. |
| [[%BUGS%/Item13594][Item13594]] | Implement feature AddConcatOptionToAttrs. |
| [[%BUGS%/Item13848][Item13848]] | Deprecate, and restrict HTTP and HTTPS macros. |
| [[%BUGS%/Item13849][Item13849]] | Implement MakeZonesLessIntrusive. |
| [[%BUGS%/Item13854][Item13854]] | Implemement MakeItEasierToBlockSystemWebGuestAccess. |
| [[%BUGS%/Item13864][Item13864]] | Implement CustomNewUserTemplates - Registration can override the template for the user topic. |
| [[%BUGS%/Item13866][Item13866]] | Add a file permission fixer script to tools. |
| [[%BUGS%/Item13867][Item13867]] | bin/upload failed from the command line. |
| [[%BUGS%/Item13874][Item13874]] | Don't encode URLs in links inserted by Upload. |
| [[%BUGS%/Item13914][Item13914]] | rewriteshebang should use setlib,  don't make user enter -I ../lib. |

---++ Foswiki Release 2.1.1 Details
---+++ Fixes

| [[%BUGS%/Item13795][Item13795]] | Redundant url params generated by %SCRIPTURLPATH macro. |
| [[%BUGS%/Item13941][Item13941]] | %EDITTABLE macro visible in print mode. |
| [[%BUGS%/Item13944][Item13944]] | Foswiki::Func::addToHEAD  (deprecated in 2010) breaks with Foswiki 2.1 Zones rewrite. |
| [[%BUGS%/Item13945][Item13945]] | Software error with Perl 5.10. Can't find Ascii Unicode entity. |
| [[%BUGS%/Item13947][Item13947]] | Issues in Store Implementaton and Cache Implementation checkers. |
| [[%BUGS%/Item13950][Item13950]] | Refresh cache needs better controls, to minimize bot clicks. |
| [[%BUGS%/Item13957][Item13957]] | TinyMCEPlugin does not handle indent correctly. |
| [[%BUGS%/Item13958][Item13958]] | The indent feature with colon does not render an empty line. |
| [[%BUGS%/Item13960][Item13960]] | Wysiwyg editor cannot right align a table cell if the content of the cell is a "0". |
| [[%BUGS%/Item13975][Item13975]] | Do a deep merge gathering foswikiPreferences. |
| [[%BUGS%/Item13989][Item13989]] | When you disable guest sessions you also disable all registration and reset of password. |
| [[%BUGS%/Item13995][Item13995]] | Search  $changes renders a simple summary.   |
| [[%BUGS%/Item13997][Item13997]] | Incorrect assumption about encodings in Foswiki::Store. |
| [[%BUGS%/Item14000][Item14000]] | Wrong row is deleted by EditRowPlugin in full table edit mode. |
| [[%BUGS%/Item14004][Item14004]] | EditRowPlugin textarea doesn't honor the dimensions. |
| [[%BUGS%/Item14008][Item14008]] | Configure checker should warn/error if AutoAttachPubFiles is used with PlainFile store. |
| [[%BUGS%/Item14010][Item14010]] | Add mime type for woff2. |
| [[%BUGS%/Item14011][Item14011]] | Make sure HTTP2 is always compressing HTML.  |
| [[%BUGS%/Item14012][Item14012]] | Prevent page caching under certain conditions. |
| [[%BUGS%/Item14013][Item14013]] | Make sure zones are stable when reloading a page. |
| [[%BUGS%/Item14014][Item14014]] | Comment plugin unable to use template files in hierarchical webs in Foswiki 2.1. |
| [[%BUGS%/Item14022][Item14022]] | All internal links should be changed to https://foswik.org to avoid redirects. |
| [[%BUGS%/Item14024][Item14024]] | JQueryPlugin (v6.32) might not initialise correctly with current JSON (v2.90) / JSON-XS (v3.02) modules w/o allow_nonref. |
| [[%BUGS%/Item14025][Item14025]] | JsonRpcContrib requires allow_nonref (when using JSON-XS v3.02). |
| [[%BUGS%/Item14032][Item14032]] | INCLUDE doesn't rewrite other webs' links in 2.1. |
| [[%BUGS%/Item14035][Item14035]] | Plain file logger fails to rotate the log. |
| [[%BUGS%/Item14037][Item14037]] | PageCache needs an index on the to_topic field. |
| [[%BUGS%/Item14038][Item14038]] | PageCache generates too many dependencies on System.ParentList. |
| [[%BUGS%/Item14039][Item14039]] | System.SkinBrowser takes too long to render due to Search performance. |
| [[%BUGS%/Item975][Item975]] | BulkRegistration should work with ApacheLogin. |

---+++ Enhancements

| [[%BUGS%/Item13970][Item13970]] | Modernize BUTTON. |
| [[%BUGS%/Item13971][Item13971]] | Add latest jquery and remove some outdated versions. |
| [[%BUGS%/Item13972][Item13972]] | Update fontawesome and extend %JQICON to be able to use fontawesome icons. |
| [[%BUGS%/Item13973][Item13973]] | Deprecate bgiframe and media jquery plugins. |
| [[%BUGS%/Item13974][Item13974]] | Update jquery.form to latest upstream version. |
| [[%BUGS%/Item13976][Item13976]] | Update localScroll, scrollTo and serialScroll. |
| [[%BUGS%/Item13977][Item13977]] | Update JQuery maskedInput. |
| [[%BUGS%/Item13978][Item13978]] | Update JQuery masonry and externalize imagesLoaded module. |
| [[%BUGS%/Item13979][Item13979]] | Update jquery.migrate. |
| [[%BUGS%/Item13980][Item13980]] | Update jquery.queryObject. |
| [[%BUGS%/Item13981][Item13981]] | Update jquery.render. |
| [[%BUGS%/Item13982][Item13982]] | Update jquery.sprintf. |
| [[%BUGS%/Item13983][Item13983]] | Update jquery.stars. |
| [[%BUGS%/Item13984][Item13984]] | Update jquery superfish. |
| [[%BUGS%/Item13985][Item13985]] | Update jquery.tabpane. |
| [[%BUGS%/Item13996][Item13996]] | BulkRegistration should process the AddToGroups field. |
| [[%BUGS%/Item14005][Item14005]] | Custom registration needs to pass user template name to email templates. |
| [[%BUGS%/Item14028][Item14028]] | Add jquery-1.12.1 / jquery-2.2.1. |
| [[%BUGS%/Item14042][Item14042]] | Add jquery-1.12.3 / jquery-2.2.3. |
| [[%BUGS%/Item4992][Item4992]] | Work out how to translate Javascript strings. |

---++ Foswiki Release 2.1.2 Details
---+++ Fixes

| [[%BUGS%/Item14061][Item14061]] | Non-admin users are unable to refresh the page cache using the =refresh= query param. It's silently ignored. |

---++ Foswiki Release 2.1.3 Details
---+++ Fixes

| [[%BUGS%/Item11548][Item11548]] | INCLUDE{warn="custom"} only works for topic-missing warnings. |
| [[%BUGS%/Item13206][Item13206]] | Upgrade to latest jquery-ui. |
| [[%BUGS%/Item13785][Item13785]] | ExtensionInstaller fails to replace files under some conditions. |
| [[%BUGS%/Item13831][Item13831]] | JS error in !System.LanguageSelector |
| [[%BUGS%/Item13892][Item13892]] | CALC doesn't work in %SEARCH despite of what documention says. |
| [[%BUGS%/Item13928][Item13928]] | Mistypes to be fixed in the core. |
| [[%BUGS%/Item13929][Item13929]] | FileUtil doesn't work correctly with BSD tar. |
| [[%BUGS%/Item13963][Item13963]] | Foswiki::Form::getField() might generate 'use of undefined value' warnings. |
| [[%BUGS%/Item13986][Item13986]] | Any changes to a topic text made after pushing the topic to the context stack are ignored even changes are related to topic-level preferences.  |
| [[%BUGS%/Item14009][Item14009]] | Comment plugin does not properly identify location to insert comment. |
| [[%BUGS%/Item14063][Item14063]] | Bootstrap fails to correctly detect path when mod_rewrite engine is disabled.  |
| [[%BUGS%/Item14064][Item14064]] | Bad link in index.html in 2.1.0 and 2.1.2. |
| [[%BUGS%/Item14066][Item14066]] | Performance issue sorting list based on NFKD. |
| [[%BUGS%/Item14068][Item14068]] | Excessive calls of getPreferences(LINKTOOLTIP) causes performance issues. |
| [[%BUGS%/Item14069][Item14069]] | Attach filename parameter needs further sanitization. |
| [[%BUGS%/Item14071][Item14071]] | Register script reports zero values as missing registration fields. |
| [[%BUGS%/Item14077][Item14077]] | INCLUDE{"topic,list"} fails if first topic is access denied. |
| [[%BUGS%/Item14078][Item14078]] | Wysiwyg merges horizontal rules (---) into a preceeding list and looses the TML markup. |
| [[%BUGS%/Item14098][Item14098]] | Approve User Registration should not require Verify User Registration. |
| [[%BUGS%/Item14102][Item14102]] | Documentation suggest a Short URL configuration (renaming view script to xview) which is no longer supported. |
| [[%BUGS%/Item14104][Item14104]] | Plain text password is sent by email in registration approval request. |
| [[%BUGS%/Item14107][Item14107]] | Cancel doesn't undo add/delete row or move row actions. Document the restriction. |
| [[%BUGS%/Item14125][Item14125]] | "Start Presentation" button needs further sanitization. |
| [[%BUGS%/Item14128][Item14128]] | WebTopicEditTemplate not readable in restricted system web. |
| [[%BUGS%/Item14139][Item14139]] | debugenableplugins not correctly handled. |
| [[%BUGS%/Item14146][Item14146]] | Configure permissions checker fails to check some files, excessively checks others and crashes trying to report utf8 names. |
| [[%BUGS%/Item14150][Item14150]] | Reload of a page in the cache fails to recompute strikeone keys. |
| [[%BUGS%/Item14169][Item14169]] | Verification for {FeatureAccess}{Configure} in configure fails to handle login names. |
| [[%BUGS%/Item14171][Item14171]] | Error message of jquery.render needs sanitization. |
| [[%BUGS%/Item14172][Item14172]] | jquery.stars width incorrect in modal dialogs. |
| [[%BUGS%/Item14173][Item14173]] | Invalid call to foswiki.getScriptUrl() in foswiki.getPreference(). |
| [[%BUGS%/Item14174][Item14174]] | Missing files in MANIFEST of EditRowPlugin. |
| [[%BUGS%/Item14176][Item14176]] | Don't add POSTDATA to TOC or QUERYSTRING. |
| [[%BUGS%/Item14195][Item14195]] | Loop in Foswiki::UI::View::revisionsAround under some conditions. |
| [[%BUGS%/Item14199][Item14199]] | Registration confirmation process corrupts utf-8 wiki names. |
| [[%BUGS%/Item14202][Item14202]] | PageCache tweaks to control dependency growth. |
| [[%BUGS%/Item14204][Item14204]] | Port JsonRpcContrib unit tests from master to Release02x01 - and fix error with redirectto revealed by test. |
| [[%BUGS%/Item14205][Item14205]] | Autoconfig Email failing with recent versions of IO::Socket::SSL. |
| [[%BUGS%/Item14209][Item14209]] | Email wizard for SSLCaFile and SSLCaPath doesn't return any results. |
| [[%BUGS%/Item14211][Item14211]] | System.DataForms topic use the NEW macro. Should be N. |
| [[%BUGS%/Item14213][Item14213]] | EditRowPlugin: "Use of uninitialized value in addition" warning when clicking on Edit button. |
| [[%BUGS%/Item14216][Item14216]] | MailerContrib mailnotify fails with wide character print when run from Web when unicode webnames are in use. |
| [[%BUGS%/Item14218][Item14218]] | EditRowPlugin: edit button does not work when using Internet Explorer. |
| [[%BUGS%/Item14227][Item14227]] | Potential use of uninitialized value in a rating formfield. |
| [[%BUGS%/Item14235][Item14235]] | Sanitize some template fields. |
| [[%BUGS%/Item14236][Item14236]] | EditTablePlugin doesn't create compressed / gzipped css and js. |
| [[%BUGS%/Item14238][Item14238]] | Documentation for the reverted META:CREATEINFO is still in the release. |
| [[%BUGS%/Item14249][Item14249]] | Foswiki::Net uses userinfo functions not available in older versions of LWP. |
| [[%BUGS%/Item14250][Item14250]] | Wait for images by default in jquery.masonry. |
| [[%BUGS%/Item14251][Item14251]] | Remove non-functional caching of dialogs loaded via ajax. |
| [[%BUGS%/Item14253][Item14253]] | WysiwygPlugin inserts extra spaces in front of square bracket links. |
| [[%BUGS%/Item14256][Item14256]] | Data loss of certain formfield names when moving content from 1.x to 2.x. |
| [[%BUGS%/Item14258][Item14258]] | EditRowPlugin will crash with empty column format. |
| [[%BUGS%/Item14263][Item14263]] | Mistype in Foswiki::Configure::Item |
| [[%BUGS%/Item14265][Item14265]] | NatEdit plugin leaves UI blocked after some save errors |
| [[%BUGS%/Item14266][Item14266]] | Error enabling internationalization and languages |
| [[%BUGS%/Item14279][Item14279]] | CLI =tools/configure= fails to encode Password when run in prompting mode |
| [[%BUGS%/Item14281][Item14281]] | Cookie related changes. Inconsistent use of the domain and secure flags. |
| [[%BUGS%/Item14285][Item14285]] | Don't try to action upon disabled toobar buttons |
| [[%BUGS%/Item14286][Item14286]] | PatternSkin*Navigation topics are broken, and difficult to tailor. |
| [[%BUGS%/Item14287][Item14287]] | Configure needs to encode reported configuration values. |
| [[%BUGS%/Item14305][Item14305]] | Eliminate sporadic alert() by TinyMCE.  |
| [[%BUGS%/Item14308][Item14308]] | Configure extensions review crashes for some older extensions. |
| [[%BUGS%/Item14309][Item14309]] | Old SVN based extensions don't compare as older than new Decimal versioned extensions. |
| [[%BUGS%/Item14312][Item14312]] | Don't destroy dialogs on close. |
| [[%BUGS%/Item14315][Item14315]] | ASSERT in Meta.pm when viewing prior revisions of topics with attachments. |
| [[%BUGS%/Item14317][Item14317]] | Under some conditions, JEditableContrib attempts to load an <code>.uncompressed.js</code> source, which is not in the distribution. |
| [[%BUGS%/Item14321][Item14321]] | Some InterwikiPlugin links are out of date. |

---+++ Enhancements

| [[%BUGS%/Item10918][Item10918]] | Improve javascript api to address individual tabs. |
| [[%BUGS%/Item13578][Item13578]] | Configure guesses relative path names with .. in them. |
| [[%BUGS%/Item13936][Item13936]] | Need an altenate from address for wiki generated email. |
| [[%BUGS%/Item14086][Item14086]] | FCGI Service file is needed for systemd systems. |
| [[%BUGS%/Item14092][Item14092]] | =attach.pattern.tmpl= needs a hook for plugins to add properties. |
| [[%BUGS%/Item14120][Item14120]] | Remove outdated yuicompressor tool. |
| [[%BUGS%/Item14121][Item14121]] | Use svg in jquery.stars. |
| [[%BUGS%/Item14122][Item14122]] | Upgrade to fontawesome 4.7.0. |
| [[%BUGS%/Item14123][Item14123]] | foswiki.getPubUrlPath() fails with an uninitialized parameter. |
| [[%BUGS%/Item14124][Item14124]] | Make skin of a jquery.loader backend configurable. |
| [[%BUGS%/Item14143][Item14143]] | Configure should recommend setting SafeEnvPath  for improved security. |
| [[%BUGS%/Item14145][Item14145]] | PatternSkin deprecation of beforetext/aftertext templates breaks compatibility with other skins. |
| [[%BUGS%/Item14170][Item14170]] | Improve slideshow navigation - increase size of buttons. |
| [[%BUGS%/Item14180][Item14180]] | Bootstrap enhancements and refactoring. |
| [[%BUGS%/Item14181][Item14181]] | Bootstrap detects incorrect hostname, and may mis-detect https when behind a proxy. |
| [[%BUGS%/Item14201][Item14201]] | Add Pending Registrations report. |
| [[%BUGS%/Item14219][Item14219]] | Add a contributed WebSideBar toggle cookbook. |
| [[%BUGS%/Item14226][Item14226]] | Performance improvements to $.i18n(). |
| [[%BUGS%/Item14228][Item14228]] | Upgrade JQueryPlugin to blockui 2.70. |
| [[%BUGS%/Item14229][Item14229]] | Upgrade JQueryPlugin to jsrender 0.9.83. |
| [[%BUGS%/Item14230][Item14230]] | jquery.maskedinput initializer does not match documentation. |

<<<<<<< HEAD
=======
---++ Foswiki Release 2.1.4 Details
---+++ Fixes

| [[%BUGS%/Item12090][Item12090]] | Field name -with description- in Forms not working properly. |
| [[%BUGS%/Item13246][Item13246]] | Context =header_text= needs better documentation. |
| [[%BUGS%/Item13339][Item13339]] | Warning or errors icons in configure get stuck unless page is reloaded. |
| [[%BUGS%/Item13766][Item13766]] | EditRowPlugin columns widths are jumping to wider size when you hoover the mouse over the table. |
| [[%BUGS%/Item13907][Item13907]] | UpdatesPlugin Report of required update should list the backlevel extensions. |
| [[%BUGS%/Item13954][Item13954]] | Extensions with "pluggable" components cause errors: No such value {Store}{Implementation}. |
| [[%BUGS%/Item14234][Item14234]] | Clicking pencil for first row (erp_row=0) opens editor on entire table.  |
| [[%BUGS%/Item14324][Item14324]] | Perl 5.25.10 reports unescaped left brace in regular expression errors. |
| [[%BUGS%/Item14328][Item14328]] | Foswiki::Net crashes with uninitialized value in pattern match when sending email for older CPAN modules. |
| [[%BUGS%/Item14337][Item14337]] | SCRIPTURL paths and inline scripts make javascript signing more difficult than needed. |
| [[%BUGS%/Item14346][Item14346]] | Systemd service file has issues, needs better documentation. |
| [[%BUGS%/Item14347][Item14347]] | Prune the cruft from the tools dir and improve tools script documentation. |
| [[%BUGS%/Item14349][Item14349]] | EditRowPlugin Edit Table button not functional on IE 11. |
| [[%BUGS%/Item14350][Item14350]] | OopsException documentation has incorrect example. |
| [[%BUGS%/Item14351][Item14351]] | Uninitialized value warning when changerows is used with EditRowPlugin. |
| [[%BUGS%/Item14366][Item14366]] | =use CGI::Carp= in bin scripts BEGIN block cannot be found via LocalLib.cfg override. |
| [[%BUGS%/Item14368][Item14368]] | Failure to handle edge cases leads to obscure bug in RCS. |
| [[%BUGS%/Item14369][Item14369]] | Document parameters for USERNAME, WIKINAME and WIKIUSERNAME macros. |
| [[%BUGS%/Item14370][Item14370]] | Foswiki::Func::removeUserFromGroup docmentation is incorrect. |
| [[%BUGS%/Item14372][Item14372]] | JQueryPlugin ui-draggable got dropped from  Config.spec. |
| [[%BUGS%/Item14377][Item14377]] | Error message requires some encoding. |
| [[%BUGS%/Item14381][Item14381]] | mod_perl unexpectedly decodes the URI, and X-FoswikiURI header should be debug only. |
| [[%BUGS%/Item14388][Item14388]] | NatEditPlugin does not honor the ScriptSuffix setting, and doesn't accommodate short URLs. |
| [[%BUGS%/Item14392][Item14392]] | WebPreferences topics contain empty DENY rules that would be honored if ={AccessControlACL}{EnableDeprecatedEmptyDeny}= is enabled. |
| [[%BUGS%/Item14396][Item14396]] | Don't redirect to relative paths. 302 redirects should be absolute Locations. |
| [[%BUGS%/Item14400][Item14440]] | Configure settings leak into the global $Foswiki::cfg hash in fcgi environment |
| [[%BUGS%/Item14401][Item14401]] | Foswiki crashes if PageCache is enabled with missing dependencies. |
| [[%BUGS%/Item14402][Item14402]] | Invalid default in FastCGIEngineContrib example foswiki.defaults file. |
| [[%BUGS%/Item14404][Item14404]] | NatEdit Save and Continue action fails on mod_perl systems. |
| [[%BUGS%/Item14405][Item14405]] | Redirect after validation with HTTPS proxy for HTTP site results in unsafe redirect. |

>>>>>>> 9acb49b9
</noautolink>

---

<!-- Note: Do not use Bugs: interwiki links because interwiki rule might not be defined
   * Set BUGS = https://foswiki.org/Tasks
   * Set FEAT = https://foswiki.org/Development
   * Set FO = https://foswiki.org
   * Set NOAUTOLINK = 1
-->

*Related Topic:* ReleaseHistory<|MERGE_RESOLUTION|>--- conflicted
+++ resolved
@@ -1,12 +1,6 @@
-<<<<<<< HEAD
-%META:TOPICINFO{author="ProjectContributor" date="1486929101" format="1.1"  version="1"}%
+%META:TOPICINFO{author="ProjectContributor" date="1495606515" format="1.1"  version="1"}%
 %META:TOPICPARENT{name="ReleaseHistory"}%
 ---+!! Foswiki Release 2.1.3
-=======
-%META:TOPICINFO{author="ProjectContributor" date="1495512067" format="1.1"  version="1"}%
-%META:TOPICPARENT{name="ReleaseHistory"}%
----+!! Foswiki Release 2.1.4-RC3
->>>>>>> 9acb49b9
 
 %TWISTY{showlink="Table of Contents..." hidelink="hide TOC"}%
 %TOC%
@@ -61,10 +55,7 @@
    * Foswiki 2.1.1 was built on 30 Apr 2016. It is a release that contains 36 fixes and 21 enhancements.
    * Foswiki 2.1.2 was built on 2 May 2016. It is a release that contains 1 fix.
    * Foswiki 2.1.3 was built on 12 Feb 2017. It is a release that contains 68 fixes and 21 enhancements.
-<<<<<<< HEAD
-=======
    * Foswiki 2.1.4-RC3 was built on 23 May 2017. It is a release that contains 30 fixes.
->>>>>>> 9acb49b9
 
 
 ---++ Pre-installed Extensions
@@ -484,8 +475,6 @@
 | [[%BUGS%/Item14229][Item14229]] | Upgrade JQueryPlugin to jsrender 0.9.83. |
 | [[%BUGS%/Item14230][Item14230]] | jquery.maskedinput initializer does not match documentation. |
 
-<<<<<<< HEAD
-=======
 ---++ Foswiki Release 2.1.4 Details
 ---+++ Fixes
 
@@ -520,7 +509,6 @@
 | [[%BUGS%/Item14404][Item14404]] | NatEdit Save and Continue action fails on mod_perl systems. |
 | [[%BUGS%/Item14405][Item14405]] | Redirect after validation with HTTPS proxy for HTTP site results in unsafe redirect. |
 
->>>>>>> 9acb49b9
 </noautolink>
 
 ---
