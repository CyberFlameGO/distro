# See bottom of file for license and copyright information

=begin TML

---+!! package Foswiki::Engine

The engine class is a singleton that implements details about Foswiki's
execution mode. This is the base class and implements basic behavior.

Each engine should inherits from this and overload methods necessary
to achieve correct behavior.

=cut

package Foswiki::Engine;
use v5.14;

use Try::Tiny;
use Assert;
use Scalar::Util ();
use Unicode::Normalize;

use Moo;
use namespace::clean;
extends qw(Foswiki::Object);
with qw(Foswiki::AppObject);

use constant HTTP_COMPLIANT => undef;    # This is a generic class.

has env => (
    is  => 'rw',
    isa => Foswiki::Object::isaHASH( 'env', noUndef => 1, ),
    default => sub { $_[0]->app->env },
);
has gzipAccepted => (
    is      => 'ro',
    lazy    => 1,
    default => sub {
        my $this = shift;
        my $encoding;
        if ( ( $this->env->{'HTTP_ACCEPT_ENCODING'} || '' ) =~
            /(?:^|\b)((?:x-)?gzip)(?:$|\b)/ )
        {
            $encoding = $1;
        }
        elsif ( $this->env->{'SPDY'} ) {
            $encoding = 'gzip';
        }
        return $encoding;
    },
);

=begin TML

---++ ObjectAttribute pathData

pathData attribute is a hash with the following keys: =action=, =path_info=, =uri=.

The =uri= key can be undef under certain circumstances.

=cut

has pathData => ( is => 'rw', lazy => 1, builder => '_preparePath', );

=begin TML

---++ ObjectAttribute connectionData

connectionData attribute is a hash with the following keys:

   * =remoteAddress=
   * =serverName=
   * =serverPort=
   * =method=
   * =secure=

=cut

has connectionData =>
  ( is => 'rw', lazy => 1, builder => '_prepareConnection', );

=begin TML

---++ ObjectAttribute queryParameters and bodyParameters

Parameter attributes are arrays of hashrefs with keys =-name= and =-value= where
the former is a plain string and the latter may be either a scalar or an
arrayref.

=cut

has queryParameters => (
    is      => 'rw',
    lazy    => 1,
    isa     => Foswiki::Object::isaARRAY( 'queryParameters', noUndef => 1 ),
    builder => '_prepareQueryParameters',
);
has bodyParameters => (
    is      => 'rw',
    lazy    => 1,
    isa     => Foswiki::Object::isaARRAY( 'bodyParameters', noUndef => 1 ),
    builder => '_prepareBodyParameters',
);

=begin TML

---++ ObjectAttribute postData

Containts raw, non-decoded, POST data.

=cut

has postData => (
    is      => 'ro',
    lazy    => 1,
    builder => '_preparePostData',
);

=begin TML

---++ ObjectAttribute uploads

Hash of =$filename => \%uploadInfo= pairs.

=cut

has uploads =>
  ( is => 'rw', lazy => 1, clearer => 1, builder => '_prepareUploads', );

=begin TML

---++ ObjectAttribute HTMLcompliant

Boolean. True if engine is HTTP compliant. For now the only false is possible
for the CLI engine class.

Lazy set from Foswiki::Engine::<engine>::HTTP_COMPLIANT constant.

=cut

has HTTPCompliant => (
    is      => 'ro',
    lazy    => 1,
    default => sub {
        return eval( ref( $_[0] ) . "::HTTP_COMPLIANT" );
    },
);

=begin TML

---++ ObjectAttribute user

Suggested username.

=cut

has user => ( is => 'rw', lazy => 1, builder => '_prepareUser', );

=begin TML

---++ ObjectAttribute headers

Hashref of headers.

=cut

has headers => ( is => 'rw', lazy => 1, builder => '_prepareHeaders', );

BEGIN {
    if ( $Foswiki::cfg{UseLocale} ) {
        require locale;
        import locale();
    }
}

=begin TML
---++ ClassMethod start(env => \%env)

Determines the type of environment we're running in and creates an instance of
corresponding class. The environment is been detected by:

   * reading configuration key =Engine=;
   * loading all engines defined by =EngineList= configuration key and calling their =probe()= static method;
   * assuming that if no engine has been detected that it's CLI is in use.

=cut

sub start {
    my %params = @_;

    my $cfg = $Foswiki::app->cfg;
    my $env = $Foswiki::app->env;
    my $engine;
    $engine //= $cfg->data->{Engine};
    $engine //= $env->{FOSWIKI_ENGINE};
    unless ( defined $engine ) {
        foreach my $shortName ( @{ $cfg->data->{EngineList} } ) {
            my $engMod = "Foswiki::Engine::$shortName";

            # Do not catch errors here because engines have to be impeccable.
            # Nothing is allowed to fail.
            Foswiki::load_package( $engMod, method => 'probe' );
            my $probe = $engMod->can('probe');
            if ( $probe->(%params) ) {
                $engine = $engMod;
                last;
            }
        }
    }

    if ($engine) {
        Foswiki::load_class($engine);
        return $engine->new(%params);
    }
    else {
        return undef;
    }
}

=begin TML

---++ ClassMethod new() -> $engine

Constructs an engine object.

=cut

=begin TML

---++ Obsolete ObjectMethod run()

Start point to Runtime Engines.

=cut

#sub run {
#    my $this = shift;
#    my $req  = $this->prepare();
#    if ( ref($req) ) {
#        my $res = Foswiki::UI::handleRequest($req);
#        $this->finalize( $res, $req );
#    }
#}

=begin TML

---++ Obsolete ObjectMethod prepare() -> $req

Initialize a Foswiki::Request object by calling many preparation methods
and returns it, or a status code in case of error.

The actual request object is created in preparePath.

=cut

sub __deprecated_prepare {
    my $this = shift;
    my $req;

    if ( $Foswiki::cfg{Store}{overrideUmask} && $Foswiki::cfg{OS} ne 'WINDOWS' )
    {

# Note: The addition of zero is required to force dirPermission and filePermission
# to be numeric.   Without the additition, certain values of the permissions cause
# runtime errors about illegal characters in subtraction.   "and" with 777 to prevent
# sticky-bits from breaking the umask.
        my $oldUmask = umask(
            (
                oct(777) - (
                    (
                        $Foswiki::cfg{Store}{dirPermission} + 0 |
                          $Foswiki::cfg{Store}{filePermission} + 0
                    )
                ) & oct(777)
            )
        );

#my $umask = sprintf('%04o', umask() );
#$oldUmask = sprintf('%04o', $oldUmask );
#my $dirPerm = sprintf('%04o', $Foswiki::cfg{Store}{dirPermission}+0 );
#my $filePerm = sprintf('%04o', $Foswiki::cfg{Store}{filePermission}+0 );
#print STDERR " ENGINE changes $oldUmask to  $umask  from $dirPerm and $filePerm \n";
    }

    try {
<<<<<<< HEAD
        $req = $this->create('Foswiki::Request');
=======
        $req = $this->preparePath();
        $this->prepareConnection($req);
        $this->prepareQueryParameters($req);
        $this->prepareHeaders($req);
        $this->prepareCookies($req);
        $this->prepareBody($req);
        $this->prepareBodyParameters($req);
>>>>>>> ec8b1e31
        $this->prepareUploads($req);
    }
    catch {
        # SMELL returns within Try::Tiny try/catch block doesn't return from the
        # calling sub but from the try/catch block itself.
        my $e = $_;
        unless ( ref($e) ) {
            Foswiki::Exception::Fatal->rethrow($e);
        }

        if (   $e->isa('Foswiki::EngineException')
            || $e->isa('Foswiki::Exception::Engine') )
        {
            my $res = $e->response;
            unless ( defined $res ) {
                $res = Foswiki::Response->new;
                $res->header( -type => 'text/html', -status => $e->status );
                my $html = CGI::start_html( $e->status . ' Bad Request' );
                $html .= CGI::h1( {}, 'Bad Request' );
                $html .= CGI::p( {}, $e->reason );
                $html .= CGI::end_html();
                $res->print($html);
            }
            $this->finalizeError( $res, $req );
            return $e->status;
        }
        else {    # Not Foswiki::EngineException
            my $res = Foswiki::Response->new();
            my $mess =
                $e->can('stringify')
              ? $e->stringify()
              : 'Unknown ' . ref($e) . ' exception: ' . $@;
            $res->header( -type => 'text/plain', -status => '500' );
            if (DEBUG) {

                # output the full message and stacktrace to the browser
                $res->print($mess);
            }
            else {
                print STDERR $mess;

                # tell the browser where to look for more help
                my $text =
'Foswiki detected an internal error - please check your Foswiki logs and webserver logs for more information.'
                  . "\n\n";
                $mess =~ s/ at .*$//s;

                # cut out pathnames from public announcement
                $mess =~ s#/[\w./]+#path#g;
                $text .= $mess;
                $res->print($text);
            }
            $this->finalizeError( $res, $req );
            return 500;    # Internal server error
        }
    };
    return $req;
}

=begin TML

---++ ObjectMethod _prepareConnection

Initializer method of =connectionData= attribute.

=cut

sub _prepareConnection { }

# Initializer for queryParameters attribute.
sub _prepareQueryParameters {
    my $this = shift;
    my ($queryString) = @_;

    # Shall be able to cover most HTTP environments.
    $queryString //= $this->env->{QUERY_STRING} || ''
      if $this->HTTPCompliant;

    my @pairs = split /[&;]/, $queryString;
    my ( $param, $value, %params, @plist );
    foreach my $pair (@pairs) {
        ( $param, $value ) = split( '=', $pair, 2 );

        if ( defined $param ) {
            if ( defined $value ) {
                $value =~ tr/+/ /;
                $value = NFC( Foswiki::urlDecode($value) );
            }
            $param =~ tr/+/ /;
            $param = NFC( Foswiki::urlDecode($param) );
            push @plist, { -name => $param, -value => $value };
        }
    }
    return \@plist;
}

=begin TML

---++ ObjectMethod _prepareHeaders

Abstract initializer for the =headers= object attribute.

=cut

sub _prepareHeaders { return {}; }

=begin TML

<<<<<<< HEAD
---++ ObjectMethod _prepareUser

Initializer for the =user= object attribute.
=======
---++ ObjectMethod preparePath() -> $req

Abstract method, must be defined by inherited classes.

Should fill $req's uri and pathInfo fields.
>>>>>>> ec8b1e31

Returns =$req= - Foswiki::Request object, populated with the action and the path.


=cut

sub _prepareUser { return shift->env->{REMOTE_USER}; }

=begin TML

---++ ObjectMethod _preparePostData

Abstract initializer for the =postData= object attribute.

=cut

sub _preparePostData { }

=begin TML

---++ ObjectMethod _preparePath( )

Initializer method of =pathData=.

=cut

sub _preparePath { }

# Abstract initializer for bodyParameters
sub _prepareBodyParameters { return []; }

# Abstract initializer for uploads
sub _prepareUploads { return []; }

=begin TML

---++ ObjectMethod prepareUploads( )

Abstract method, must be defined by inherited classes.

Should fill $req's {uploads} field. This is a hashref whose keys are
upload names and values Foswiki::Request::Upload objects.

Implementations must convert upload names to unicode.

=cut

sub prepareUploads { }

=begin TML

---++ ObjectMethod stringifyHeaders(\@psgiReturnArray) => $headersText

=cut

sub stringifyHeaders {
    my $this = shift;
    my ($return) = @_;

    my $CRLF    = "\x0D\x0A";
    my $headers = '';

    for ( my $i = 0 ; $i < scalar( @{ $return->[1] } ) ; $i += 2 ) {
        my ( $hdr, $val ) = @{ $return->[1] }[ $i, $i + 1 ];
        $headers .= $hdr . ': ' . Foswiki::encode_utf8($val) . $CRLF;
    }

    return $headers . $CRLF;
}

=begin TML

---++ ObjectMethod stringifyBody(\@psgiReturnArray) => $bodyText

=cut

sub stringifyBody {
    my $this = shift;
    my ($return) = @_;

    return join( '', @{ $return->[2] } );
}

#=begin TML
#
#---++ ObjectMethod _writeBody( $body )
#
#   * =$body= - the third element of PSGI return array
#
#Should send response body to client. This method calls =write()=
#as needed, so engines should redefine that method insted of this one.
#
#=cut

sub _writeBody {
    my $this = shift;
    my ($body) = @_;
    return unless defined $body;
    if ( Scalar::Util::blessed($body) && $body->can('read')
        or ref $body eq 'GLOB' )
    {
        while ( !eof $body ) {
            read $body, my $buffer, 4096;
            last unless $this->write($buffer);
        }
        close $body;
    }
    else {
        $this->write($body);
    }
}

=begin TML

---++ ObjectMethod finalizeReturn(\@rc) => $rc

Abstract method, must be defined by inherited classes.

   * =@rc= - 3-element array as defined by PSGI spec.

This method must process supplied =@rc= array in correspondance to current
environment requirements and return the value which will become the
application's return value. For PSGI it would return @rc itself; for CGI – shell
exit code; and so on.
   
=cut

sub finalizeReturn {
    ASSERT( __PACKAGE__
          . '::finalizeReturn is a pure virtual method - should never be called'
    );
}

=begin TML

---++ ObjectMethod write( $buffer )

Abstract method, must be defined by inherited classes.
   * =$buffer= - chunk of data to be sent

Should send $buffer to client.

=cut

sub write {
    ASSERT( __PACKAGE__
          . '::write is a pure virtual method - should never be called' );
}

1;
__END__
Foswiki - The Free and Open Source Wiki, http://foswiki.org/

Copyright (C) 2008-2016 Foswiki Contributors. Foswiki Contributors
are listed in the AUTHORS file in the root of this distribution.
NOTE: Please extend that file, not this notice.

Additional copyrights apply to some or all of the code in this
file as follows:

Copyright (C) 1999-2007 Peter Thoeny, peter@thoeny.org
and TWiki Contributors. All Rights Reserved. TWiki Contributors
are listed in the AUTHORS file in the root of this distribution.

This module is based/inspired on Catalyst framework. Refer to
http://search.cpan.org/~mramberg/Catalyst-Runtime-5.7010/lib/Catalyst.pm
for credits and liscence details.

This program is free software; you can redistribute it and/or
modify it under the terms of the GNU General Public License
as published by the Free Software Foundation; either version 2
of the License, or (at your option) any later version. For
more details read LICENSE in the root of this distribution.

This program is distributed in the hope that it will be useful,
but WITHOUT ANY WARRANTY; without even the implied warranty of
MERCHANTABILITY or FITNESS FOR A PARTICULAR PURPOSE.

As per the GPL, removal of this notice is prohibited.<|MERGE_RESOLUTION|>--- conflicted
+++ resolved
@@ -283,17 +283,7 @@
     }
 
     try {
-<<<<<<< HEAD
         $req = $this->create('Foswiki::Request');
-=======
-        $req = $this->preparePath();
-        $this->prepareConnection($req);
-        $this->prepareQueryParameters($req);
-        $this->prepareHeaders($req);
-        $this->prepareCookies($req);
-        $this->prepareBody($req);
-        $this->prepareBodyParameters($req);
->>>>>>> ec8b1e31
         $this->prepareUploads($req);
     }
     catch {
@@ -402,17 +392,9 @@
 
 =begin TML
 
-<<<<<<< HEAD
 ---++ ObjectMethod _prepareUser
 
 Initializer for the =user= object attribute.
-=======
----++ ObjectMethod preparePath() -> $req
-
-Abstract method, must be defined by inherited classes.
-
-Should fill $req's uri and pathInfo fields.
->>>>>>> ec8b1e31
 
 Returns =$req= - Foswiki::Request object, populated with the action and the path.
 
