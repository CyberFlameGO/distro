# See bottom of file for license and copyright information

=begin TML

---+ package Foswiki::PageCache

This class is a purely virtual base class that implements the
basic infrastructure required to cache pages as produced by
the rendering engine. Once a page was computed, it will be 
cached for subsequent calls for the same output. In addition
a Foswiki::PageCache has to ensure cache correctness, that is
all content stored in the cache is up-to-date. It must not
return any content being rendered on the base of  data that has already
changed in the meantine by actions performed by the Foswiki::Store. 

The Foswiki::Store informs the cache whenever any content has changed
by calling Foswiki::PageCache::fireDependency($web, $topic). This
will in turn delete any cache entries that used this $web.$topic as an
ingredience to render the cached page. That's why there is a dependency
graph part of the page cache.

The dependency graph records all topics that have been touched while
the current page is being computed. It also records the session and url
parameters that were in use, part of which is the user name as well.

An edge in the dependency graph consists of:

   * from: the topic being rendered
   * variation: an opaque key encoding the context in which the page was rendered
   * to: the topic that has been used to render the "from" topic

For every cached page there's a record of meta data describing it:

   * topic: the web.topic being cached
   * variation: the context which this page was rendered within
   * md5: fingerprint of the data stored; this is used to get access to the stored
     blob related to this page
   * contenttype: to be used in the http header
   * lastmodified: time when this page was cached in http-date format
   * etag: tag used for browser-side caching 
   * status: http response status 
   * location: url in case the status is a 302 redirect
   * expire: time when this cache entry is outdated
   * isdirty: boolean flag indicating whether the cached page has got "dirtyareas"
     and thus needs post-processing

Whenever the Foswiki::Store informs the cache by firing a dependency for
a given web.topic, the cache will remove those cache entries that have a dependency
to the given web.topic. It thereby guarentees that whenever a page has been
successfully retrieved from the cache, there is no "fresher" content available
in the Foswiki::Store, and that this cache entry can be used instead without
rendering the related yet again.

=cut

package Foswiki::PageCache;
use v5.14;

use Foswiki::Time    ();
use Foswiki::Attrs   ();
use Foswiki::Plugins ();
use Try::Tiny;
use CGI::Util ();

use Moo;
use namespace::clean;
extends qw(Foswiki::Object);
with qw(Foswiki::AppObject);

has webDeps => ( is => 'rw', lazy => 1, clearer => 1, default => sub { {} }, );
has deps         => ( is => 'rw', lazy => 1, default => sub { {} }, );
has _isCacheable => ( is => 'rw', lazy => 1, default => sub { {} }, );
has variationKey => ( is => 'rw', );

BEGIN {
    if ( $Foswiki::cfg{UseLocale} ) {
        require locale;
        import locale();
    }
}

# Enable output
use constant TRACE => 0;

=begin TML

---++ ClassMethod new( ) -> $object

Construct a new page cache 

=cut

=begin TML 

---++ ObjectMethod genVariationKey() -> $key

Generate a key for the current webtopic being produced; this reads
information from the current session and url params, as follows:
    * the server serving the request (HTTP_HOST)
    * the port number of the server serving the request (HTTP_PORT)
    * the action used to render the page (view or rest)
    * the language of the current session, if any
    * all session parameters EXCEPT:
          o Those starting with an underscore
          o VALIDATION
          o REMEMBER
          o FOSWIKISTRIKEONE.*
          o VALID_ACTIONS.*
          o BREADCRUMB_TRAIL
          o DGP_hash
    * all HTTP request parameters EXCEPT:
          o All those starting with an underscore
          o refresh
          o foswiki_redirect_cache
          o logout
          o topic
          o cache_ignore
          o cache_expire

=cut

sub genVariationKey {
    my $this = shift;

    my $variationKey = $this->variationKey;
    return $variationKey if defined $variationKey;

    my $app        = $this->app;
    my $request    = $app->request;
    my $action     = substr( ( $request->action || 'view' ), 0, 4 );
    my $serverName = $request->serverName || $Foswiki::cfg{DefaultUrlHost};
    my $serverPort = $request->serverPort || 80;
    $variationKey = '::' . $serverName . '::' . $serverPort . '::' . $action;

    # add a flag to distinguish compressed from uncompressed cache entries
    $variationKey .= '::'
      . (
        (
                 $Foswiki::cfg{HttpCompress}
              && $app->engine->isa('Foswiki::Engine::CLI')
        )
        ? 1
        : 0
      );

    # add language tag
    if ( $Foswiki::cfg{UserInterfaceInternationalisation} ) {
        my $language = $app->i18n->language();
        $variationKey .= "::language=$language" if $language;
    }

    # get information from the session object
    my $sessionValues = $app->users->getLoginManager()->getSessionValues();
    foreach my $key ( sort keys %$sessionValues ) {

      # SMELL: add a setting to make exclusion of session variables configurable
        next
          if $key =~
m/^(_.*|VALIDATION|REMEMBER|FOSWIKISTRIKEONE.*|VALID_ACTIONS.*|BREADCRUMB_TRAIL|DGP_hash|release_lock)$/;

        #writeDebug("adding session key=$key");

        my $val = $sessionValues->{$key};
        next unless defined $val;

        $variationKey .= '::' . $key . '=' . $val;
    }

    # get cache_ignore pattern
    my @ignoreParams = $request->multi_param("cache_ignore");
    push @ignoreParams,
      (
        "cache_expire",           "cache_ignore",
        "_.*",                    "refresh",
        "foswiki_redirect_cache", "logout",
        "topic"
      );
    my $ignoreParams = join( "|", @ignoreParams );

    foreach my $key ( sort $request->multi_param() ) {

        # filter out some params that are not relevant
        next if $key =~ m/^($ignoreParams)$/;
        my @vals = $request->multi_param($key);
        foreach my $val (@vals) {
            next unless defined $val;    # wtf?
            $variationKey .= '::' . $key . '=' . $val;
            Foswiki::Func::writeDebug("adding urlparam key=$key val=$val")
              if TRACE;
        }
    }

    $variationKey =~ s/'/\\'/g;

    Foswiki::Func::writeDebug("variation key = '$variationKey'") if TRACE;

    # cache it
    $this->variationKey($variationKey);
    return $variationKey;
}

=begin TML

---++ ObjectMethod cachePage($contentType, $data) -> $boolean

Cache a page. Every page is stored in a page bucket that contains all
variations (stored for other users or other session parameters) of this page,
as well as dependency and expiration information

=cut

sub cachePage {
    my ( $this, $contentType, $data ) = @_;

    my $app     = $this->app;
    my $request = $app->request;
    my $web     = $request->web;
    my $topic   = $request->topic;
    $web =~ s/\//./g;

    Foswiki::Func::writeDebug("called cachePage($web, $topic)") if TRACE;
    return undef unless $this->isCacheable( $web, $topic );

    # delete page and all variations if we ask for a refresh copy
    my $refresh = $request->param('refresh') || '';
    my $variationKey = $this->genVariationKey();

    # remove old entries
    if ( $session->inContext("isadmin") && $refresh =~ m/^(on|cache|all)$/ ) {
        $this->deletePage( $web, $topic );    # removes all variations
    }
    else {
        $this->deletePage( $web, $topic, $variationKey );
    }

    # prepare page variation
    my $isDirty =
      ( $data =~ m/<dirtyarea[^>]*?>/ )
      ? 1
      : 0;    # SMELL: only for textual content type

    Foswiki::Func::writeDebug("isDirty=$isDirty") if TRACE;

    my $etag         = '';
    my $lastModified = '';
    my $time         = time();

    unless ($isDirty) {
        $data =~ s/([\t ]?)[ \t]*<\/?(nop|noautolink)\/?>/$1/gis;

        # clean pages are stored utf8-encoded, whether plaintext or zip
        $data = Foswiki::encode_utf8($data);
        if ( $Foswiki::cfg{HttpCompress} ) {

            # Cache compressed page
            require Compress::Zlib;
            $data = Compress::Zlib::memGzip($data);
        }
        $etag = $time;
        $lastModified = Foswiki::Time::formatTime( $time, '$http', 'gmtime' );
    }

    my $headers   = $app->response->headers();
    my $status    = $headers->{Status} || 200;
    my $variation = {
        contenttype  => $contentType,
        lastmodified => $lastModified,
        data         => $data,
        etag         => $etag,
        isdirty      => $isDirty,
        status       => $status,
    };
    $variation->{location} = $headers->{Location} if $status == 302;

    # get cache-expiry preferences and add it to the bucket if available
    my $expire = $request->param("cache_expire");
    $expire = $app->prefs->getPreference('CACHEEXPIRE')
      unless defined $expire;
    $variation->{expire} = CGI::Util::expire_calc($expire)
      if defined $expire;

    if ( defined $variation->{expire} && $variation->{expire} !~ /^\d+$/ ) {
        print STDERR
"WARNING: expire value '$variation->{expire}' is not recognized as a proper cache expiration value\n";
        $variation->{expire} = undef;
    }

    # store page variation
    Foswiki::Func::writeDebug("PageCache: Stored data") if TRACE;
    return undef
      unless $this->setPageVariation( $web, $topic, $variationKey, $variation );

    # assert newly autotetected dependencies
    $this->setDependencies( $web, $topic, $variationKey );

    return $variation;
}

=begin TML 

---++ ObjectMethod getPage($web, $topic)

Retrieve a cached page for the given web.topic, using a variation
key based on the current session.

=cut

sub getPage {
    my ( $this, $web, $topic ) = @_;

    $web =~ s/\//./g;

    Foswiki::Func::writeDebug("getPage($web.$topic)") if TRACE;

    # check url param
    my $app     = $this->app;
    my $request = $app->request;
    my $refresh = $request->param('refresh') || '';
    if ( $refresh eq 'all' ) {

        if ( $app->users->isAdmin( $app->user ) ) {
            $this->deleteAll();
        }
        else {
            my $action = substr( ( $request->action || 'view' ), 0, 4 );
            unless ( $action eq 'rest' ) {
                throw Foswiki::OopsException(
                    template => 'accessdenied',
                    def      => 'cache_refresh',
                    web      => $web,
                    topic    => $topic,
                );
            }
        }
    }

    if ( $refresh eq 'fire' ) {    # simulates a "save" of the current topic
        $this->fireDependency( $web, $topic );
    }

    # check cacheability
    return undef unless $this->isCacheable( $web, $topic );

    # check availability
    my $variationKey = $this->genVariationKey();

    my $variation = $this->getPageVariation( $web, $topic, $variationKey );

    # check expiry date of this entry; return undef if it did expire, not
    # deleted from cache as it will be recomputed during a normal view
    # cycle
    return undef
      if defined($variation)
      && defined( $variation->{expire} )
      && $variation->{expire} < time();

    return $variation;
}

=begin TML 

---++ ObjectMethod setPageVariation($web, $topici, $variationKey, $variation) -> $bool

stores a rendered page

=cut

sub setPageVariation {
    my ( $this, $web, $topic, $variationKey, $variation ) = @_;

    die("virtual method");
}

=begin TML 

---++ ObjectMethod getPageVariation($web, $topic, $variationKey)

retrievs a cache entry; returns undef if there is none.

=cut

sub getPageVariation {
    die("virtual method");
}

=begin TML

Checks whether the current page is cacheable. It first
checks the "refresh" url parameter and then looks out
for the "CACHEABLE" preference variable.

=cut

sub isCacheable {
    my ( $this, $web, $topic ) = @_;

    my $app     = $this->app;
    my $request = $app->request;

    my $webTopic = $web . '.' . $topic;

    my $isCacheable = $this->_isCacheable->{$webTopic};
    return $isCacheable if defined $isCacheable;

    #Foswiki::Func::writeDebug("... checking") if TRACE;

    # by default we try to cache as much as possible
    $isCacheable = 1;

<<<<<<< HEAD
=======
    my $session = $Foswiki::Plugins::SESSION;
    $isCacheable = 0 if $session->inContext('command_line');

>>>>>>> 5e61f735
    # check for errors parsing the url path
    $isCacheable = 0 if $request->invalidWeb || $request->invalidTopic;

    # POSTs and HEADs aren't cacheable
<<<<<<< HEAD
    my $method = $request->method;
    $isCacheable = 0 if $method && $method =~ m/^(?:POST|HEAD)$/;

=======
>>>>>>> 5e61f735
    if ($isCacheable) {
        my $method = $session->{request}->method;
        $isCacheable = 0 if $method && $method =~ m/^(?:POST|HEAD)$/;
    }

<<<<<<< HEAD
        # check prefs value
        my $flag = $app->prefs->getPreference('CACHEABLE');
=======
    # check prefs value
    if ($isCacheable) {
        my $flag = $session->{prefs}->getPreference('CACHEABLE');
>>>>>>> 5e61f735
        $isCacheable = 0 if defined $flag && !Foswiki::isTrue($flag);
    }

    # don't cache 401 Not authorized responses
<<<<<<< HEAD
    my $headers = $app->response->headers();
    my $status  = $headers->{Status};
    $isCacheable = 0 if $status && $status eq 401;
=======
    if ($isCacheable) {
        my $headers = $session->{response}->headers();
        my $status  = $headers->{Status};
        $isCacheable = 0 if $status && $status eq 401;
    }
>>>>>>> 5e61f735

    # TODO: give plugins a chance - create a callback to intercept cacheability

    #Foswiki::Func::writeDebug("isCacheable=$isCacheable") if TRACE;
    $this->_isCacheable->{$webTopic} = $isCacheable;
    return $isCacheable;
}

=begin TML

---++ ObjectMethod addDependency($web, $topic)

Add a web.topic to the dependencies of the current page

=cut

sub addDependency {
    my ( $this, $depWeb, $depTopic ) = @_;

    # exclude invalid topic names
    return unless $depTopic =~ m/^[[:upper:]]/;

    # omit dependencies triggered from inside a dirtyarea
    my $app = $this->app;
    return if $app->inContext('dirtyarea');

    $depWeb =~ s/\//\./g;
    my $depWebTopic = $depWeb . '.' . $depTopic;

    # exclude unwanted dependencies
    if ( $depWebTopic =~ m/^($Foswiki::cfg{Cache}{DependencyFilter})$/ ) {

#Foswiki::Func::writeDebug( "dependency on $depWebTopic ignored by filter $Foswiki::cfg{Cache}{DependencyFilter}") if TRACE;
        return;
    }
    else {

        #Foswiki::Func::writeDebug("addDependency($depWeb.$depTopic)") if TRACE;
    }

    # collect them; defer writing them to the database til we cache this page
    $this->deps->{$depWebTopic} = 1;
}

=begin TML 

---++ ObjectMethod getDependencies($web, $topic, $variationKey) -> \@deps

Return dependencies for a given web.topic. if $variationKey is specified, only
dependencies of this page variation will be returned.

=cut

sub getDependencies {
    my ( $this, $web, $topic, $variationKey ) = @_;

    die("virtual method");

}

=begin TML 

---++ ObjectMethod getWebDependencies($web) -> \@deps

Returns dependencies that hold for all topics in a web. 

=cut

sub getWebDependencies {
    my ( $this, $web ) = @_;

    unless ( defined $this->webDeps ) {
        my $app = $this->app;
        my $webDeps =
             $app->prefs->getPreference( 'WEBDEPENDENCIES', $web )
          || $Foswiki::cfg{Cache}{WebDependencies}
          || '';

        $this->clear_webDeps;

        # normalize topics
        foreach my $dep ( split( /\s*,\s*/, $webDeps ) ) {
            my ( $depWeb, $depTopic ) =
              $app->request->normalizeWebTopicName( $web, $dep );

            Foswiki::Func::writeDebug("found webdep $depWeb.$depTopic")
              if TRACE;
            $this->webDeps->{ $depWeb . '.' . $depTopic } = 1;
        }
    }
    my @result = keys %{ $this->webDeps };
    return \@result;
}

=begin TML 

---++ ObjectMethod setDependencies($web, $topic, $variation, @topics)

Stores the dependencies for the given web.topic topic. Setting the dependencies
happens at the very end of a rendering process of a page while it is about
to be cached.

When the optional @topics parameter isn't provided, then all dependencies
collected in the Foswiki::PageCache object will be used. These dependencies
are collected during the rendering process. 

=cut

sub setDependencies {
    my ( $this, $web, $topic, $variationKey, @topicDeps ) = @_;

    @topicDeps = keys %{ $this->deps } unless @topicDeps;

    die("virtual method");
}

=begin TML 

---++ ObjectMethod deleteDependencies($web, $topic, $variation, $force)

Remove a dependency from the graph. This operation is normally performed
as part of a call to Foswiki::PageCache::deletePage().

=cut

sub deleteDependencies {
    die("virtual method");
}

=begin TML 

---++ ObjectMethod deletePage($web, $topic, $variation, $force)

Remove a page from the cache; this removes all of the information
that we have about this page, including any dependencies that have
been established while this page was created.

If $variation is specified, only this variation of $web.$topic will
be removed. When $variation is not specified, all page variations of $web.$topic
will be removed.

When $force is true, the deletion will take place immediately. Otherwise all
delete requests might be delayed and committed as part of
Foswiki::PageCache::finish().

=cut

sub deletePage {
    die("virtual method");
}

=begin TML 

---++ ObjectMethod deleteAll()

purges all of the cache

=cut

sub deleteAll {
    die("virtual method");
}

=begin TML 

---++ ObjectMethod fireDependency($web, $topic)

This method is called to remove all other cache entries that 
used the given $web.$topic as an ingredience to produce the page.

A dependency is a directed edge starting from a page variation being rendered
towards a depending page that has been used to produce it.

While dependency edges are stored as they are collected during the rendering
process, these edges are traversed in reverse order when a dependency is
fired. 

In addition all manually asserted dependencies of topics in a web are deleted,
as well as the given topic itself.

=cut

sub fireDependency {
    die("virtual method");
}

=begin TML

---++ ObjectMethod renderDirtyAreas($text)

Extract dirty areas and render them; this happens after storing a 
page including the un-rendered dirty areas into the cache and after
retrieving it again.

=cut

sub renderDirtyAreas {
    my ( $this, $text ) = @_;

    Foswiki::Func::writeDebug("called renderDirtyAreas") if TRACE;

    my $app     = $this->app;
    my $request = $app->request;
    $app->enterContext('dirtyarea');

    # remember the current page length to recompute the content length below
    my $found    = 0;
    my $topicObj = $this->create(
        'Foswiki::Meta',
        web   => $request->web,
        topic => $request->topic
    );

    # expand dirt
    while ( $$text =~
s/<dirtyarea([^>]*?)>(?!.*<dirtyarea)(.*?)<\/dirtyarea>/$this->_handleDirtyArea($1, $2, $topicObj)/ges
      )
    {
        $found = 1;
    }

    $$text =~ s/([\t ]?)[ \t]*<\/?(nop|noautolink)\/?>/$1/gis if $found;

    # remove any dirtyarea leftovers
    $$text =~ s/<\/?dirtyarea>//g;

    $app->leaveContext('dirtyarea');
}

# called by renderDirtyAreas() to process each dirty area in isolation
sub _handleDirtyArea {
    my ( $this, $args, $text, $topicObj ) = @_;

    Foswiki::Func::writeDebug("called _handleDirtyArea($args)")
      if TRACE;

    #Foswiki::Func::writeDebug("in text=$text") if TRACE;

    # add dirtyarea params
    my $params = new Foswiki::Attrs($args);
    my $app    = $this->app;
    my $prefs  = $app->prefs;

    $prefs->pushTopicContext( $topicObj->web, $topicObj->topic );
    $params->remove('_RAW');
    $prefs->setSessionPreferences(%$params);
    try {
        $text = $topicObj->expandMacros($text);
        $text = $topicObj->renderTML($text);
    }
    catch {
        if ( !ref($_) || $_->isa('Foswiki::Exception::Fatal') ) {

            # Do not hide critical errors.
            Foswiki::Exception::Fatal->rethrow($_);
        }
    }
    finally {
        $prefs->popTopicContext();
    };

    #Foswiki::Func::writeDebug("out text='$text'") if TRACE;
    return $text;
}

1;
__END__
Foswiki - The Free and Open Source Wiki, http://foswiki.org/

Copyright (C) 2008-2013 Foswiki Contributors. Foswiki Contributors
are listed in the AUTHORS file in the root of this distribution.
NOTE: Please extend that file, not this notice.

This program is free software; you can redistribute it and/or
modify it under the terms of the GNU General Public License
as published by the Free Software Foundation; either version 2
of the License, or (at your option) any later version. For
more details read LICENSE in the root of this distribution.

This program is distributed in the hope that it will be useful,
but WITHOUT ANY WARRANTY; without even the implied warranty of
MERCHANTABILITY or FITNESS FOR A PARTICULAR PURPOSE.

As per the GPL, removal of this notice is prohibited.<|MERGE_RESOLUTION|>--- conflicted
+++ resolved
@@ -226,7 +226,7 @@
     my $variationKey = $this->genVariationKey();
 
     # remove old entries
-    if ( $session->inContext("isadmin") && $refresh =~ m/^(on|cache|all)$/ ) {
+    if ( $app->inContext("isadmin") && $refresh =~ m/^(on|cache|all)$/ ) {
         $this->deletePage( $web, $topic );    # removes all variations
     }
     else {
@@ -407,50 +407,29 @@
     # by default we try to cache as much as possible
     $isCacheable = 1;
 
-<<<<<<< HEAD
-=======
-    my $session = $Foswiki::Plugins::SESSION;
-    $isCacheable = 0 if $session->inContext('command_line');
-
->>>>>>> 5e61f735
+    $isCacheable = 0 if $app->inContext('command_line');
+
     # check for errors parsing the url path
     $isCacheable = 0 if $request->invalidWeb || $request->invalidTopic;
 
     # POSTs and HEADs aren't cacheable
-<<<<<<< HEAD
-    my $method = $request->method;
-    $isCacheable = 0 if $method && $method =~ m/^(?:POST|HEAD)$/;
-
-=======
->>>>>>> 5e61f735
     if ($isCacheable) {
-        my $method = $session->{request}->method;
+        my $method = $request->method;
         $isCacheable = 0 if $method && $method =~ m/^(?:POST|HEAD)$/;
     }
 
-<<<<<<< HEAD
-        # check prefs value
-        my $flag = $app->prefs->getPreference('CACHEABLE');
-=======
     # check prefs value
     if ($isCacheable) {
-        my $flag = $session->{prefs}->getPreference('CACHEABLE');
->>>>>>> 5e61f735
+        my $flag = $app->prefs->getPreference('CACHEABLE');
         $isCacheable = 0 if defined $flag && !Foswiki::isTrue($flag);
     }
 
     # don't cache 401 Not authorized responses
-<<<<<<< HEAD
-    my $headers = $app->response->headers();
-    my $status  = $headers->{Status};
-    $isCacheable = 0 if $status && $status eq 401;
-=======
     if ($isCacheable) {
-        my $headers = $session->{response}->headers();
+        my $headers = $app->{response}->headers();
         my $status  = $headers->{Status};
         $isCacheable = 0 if $status && $status eq 401;
     }
->>>>>>> 5e61f735
 
     # TODO: give plugins a chance - create a callback to intercept cacheability
 
