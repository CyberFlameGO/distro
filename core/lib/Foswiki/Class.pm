# See bottom of file for license and copyright information

package Foswiki::Class;
use v5.14;

=begin TML

---+!! Module Foswiki::Class

This is a wrapper package for Moo and intended to be used as a replacement and
a shortcut for a bunch lines of code like:

<verbatim>
use v5.14;
use Moo;
use namespace::clean;
with qw(Foswiki::AppObject);
</verbatim>

The above could be replaced with a single line of:

<verbatim>
use Foswiki::Class qw(app);
</verbatim>

---++ Usage

A set of features is exported to the calling module is defined by =use=
parameter keywords. If no parameters defined then all it does is applies
=[[CPAN:Moo][Moo]]=, ':5.14'
[[http://perldoc.perl.org/feature.html#FEATURE-BUNDLES][feature]] bundle, and
cleans namespace with =[[CPAN:namespace::clean][namespace::clean]]=.

---++ Parameters

The following parameters are support by this module:

| *Parameter* | *Description* |
| =app= | Class being created will have =Foswiki::AppObject= role applied. |
| =callbacks= | Provide support for callbacks |
| =:5.XX= | A string prefixed with colon is treated as a feature bundle name and passed over to the =feature= module as is. This allows to override the ':5.14' default. |

---++ Callbacks support.

When =callbacks= parameter is used:

<verbatim>
use Foswiki::Class qw(callbacks);
</verbatim>

a subroutine =callback_names= is exported into a class' namespace and
=Foswiki::Aux::Callbacks= role gets applied. =callback_names= accepts a list
and registers names from the list as callbacks supported by the class.

For example:

<verbatim>
package Foswiki::SomeClass;

use Foswiki::Class qw(app callbacks);

callback_names qw(callback1 callback2);

sub someMethod {
    my $this = shift;
    
    $this->callback('callback1', $cbParams);
}
</verbatim>

Here we get two callbacks registered: =Foswiki::SomeClass::callback1= and
=Foswiki::SomeClass::callback2=.

See =Foswiki::Aux::Callbacks=.

=cut

# Naming conventions for this module:
# _install_something – functions that install feature `something' into the target module;
# _handler_someword - function which implements exported keyword `someword'

use Carp;
use Class::Method::Modifiers qw(install_modifier);

require Foswiki;
require Moo::Role;
require Moo;
require namespace::clean;
use B::Hooks::EndOfScope 'on_scope_end';

use constant DEFAULT_FEATURESET => ':5.14';

our @ISA = qw(Moo);

my %_assignedRoles;

sub import {
    my ($class) = shift;
    my $target = caller;

    $SIG{__DIE__} = sub { Carp::confess(@_) };

    # Define options we would provide for classes.
    my %options = (
        callbacks => { use => 0, },
        app       => { use => 0, },
<<<<<<< HEAD
        extension => {
            use => 0,
            keywords =>
              [qw(extClass extAfter extBefore plugBefore plugAfter plugAround)],
        },
        extensible => {
            use      => 0,
            keywords => [qw(pluggable)],
        },
=======
>>>>>>> bf1f07a4
    );

    my @p;
    my @noNsClean  = qw(meta);
    my $featureSet = DEFAULT_FEATURESET;
    while (@_) {
        my $param = shift;
        if ( $param =~ /^:/ ) {
            $featureSet = $param;
            next;
        }
        if ( exists $options{$param} ) {
            my $opt = $options{$param};
            $opt->{use} = 1;

            #push @noNsClean, @{ $opt->{keywords} } if defined $opt->{keywords};
        }
        else {
            push @p, $param;
        }
    }

    foreach my $option ( grep { $options{$_}{use} } keys %options ) {
        my $installer = __PACKAGE__->can("_install_$option");
        die "INTERNAL:There is no installer for option $option"
          unless defined $installer;
        $installer->( $class, $target );
    }

    on_scope_end {
        if ( $options{callbacks}{use} ) {
            my $ns = Foswiki::getNS($target);

            # Install BUILD method if callbacks feature requested.
            # Otherwise Foswiki::Aux::Callbacks fails to apply cleanly.
            unless ( defined $ns->{BUILD} && defined *{ $ns->{BUILD} }{CODE} ) {
                install_modifier( $target, fresh => BUILD => sub { } );
            }
        }
        $class->_apply_roles;
    };

    require feature;
    feature->import($featureSet);

    namespace::clean->import(
        -cleanee => $target,
        -except  => \@noNsClean,
    );

    @_ = ( $class, @p );
    goto &Moo::import;
}

# Actually we're duplicating Moo::_install_coderef here in a way. But we better
# avoid using a module's internalls.
sub _inject_code {
    my ( $target, $name, $code ) = @_;

    Foswiki::getNS($target)->{$name} = $code;
}

sub _apply_roles {
    my $class = shift;
    foreach my $target ( keys %_assignedRoles ) {
        Moo::Role->apply_roles_to_package( $target,
            @{ $_assignedRoles{$target} } );
        $class->_maybe_reset_handlemoose($target);
        delete $_assignedRoles{$target};
    }
}

sub _assign_role {
    my ( $class, $role ) = @_;
    push @{ $_assignedRoles{$class} }, $role;
}

sub _handler_callback_names {
    my $target = caller;
    Foswiki::Aux::Callbacks::registerCallbackNames( $target, @_ );
}

sub _install_callbacks {
    my ( $class, $target ) = @_;

    Foswiki::load_package('Foswiki::Aux::Callbacks');
    _assign_role( $target, 'Foswiki::Aux::Callbacks' );
    _inject_code( $target, "callback_names", *_handler_callback_names );
}

sub _install_app {
    my ( $class, $target ) = @_;
    Foswiki::load_package('Foswiki::AppObject');
    _assign_role( $target, 'Foswiki::AppObject' );
}

sub _handler_plugBefore ($&) {
    my $target = caller;
    my ( $plug, $code ) = @_;
    Foswiki::Extensions::registerPlugMethod( $target, 'before', $plug, $code );
}

sub _handler_plugAround ($&) {
    my $target = caller;
    my ( $plug, $code ) = @_;
    Foswiki::Extensions::registerPlugMethod( $target, 'around', $plug, $code );
}

sub _handler_plugAfter ($&) {
    my $target = caller;
    my ( $plug, $code ) = @_;
    Foswiki::Extensions::registerPlugMethod( $target, 'after', $plug, $code );
}

sub _handler_extClass ($$) {
    my ( $class, $subClass ) = @_;
    my $target = caller;

    Foswiki::Extensions::registerSubClass( $target, $class, $subClass );
}

sub _handler_extAfter (@) {
    my $target = caller;

    Foswiki::Extensions::registerDeps( $target, @_ );
}

sub _handler_extBefore (@) {
    my $target = caller;

    Foswiki::Extensions::registerDeps( $_, $target ) foreach @_;
}

sub _handler_tagHandler ($;$) {
    my $target = caller;

    # Handler could be a class name doing Foswiki::Macro role or a sub to be
    # installed as target's hadnling method.
    my ( $tagName, $tagHandler ) = @_;

    if ( ref($tagHandler) eq 'CODE' ) {

        # If second argument is a code ref then we install method with the same
        # name as macro name.
        _inject_code( $target, $tagName, $tagHandler );
        Foswiki::Extensions::registerExtTagHandler( $target, $tagName );
    }
    else {
        Foswiki::Extensions::registerExtTagHandler( $target, $tagName,
            $tagHandler );
    }
}

sub _handler_callbackHandler ($&) {
    my $target = caller;

    Foswiki::Extensions::registerExtCallback( $target, @_ );
}

sub _install_extension {
    my ( $class, $target ) = @_;

    _inject_code( $target, 'plugBefore',      \&_handler_plugBefore );
    _inject_code( $target, 'plugAround',      \&_handler_plugAround );
    _inject_code( $target, 'plugAfter',       \&_handler_plugAfter );
    _inject_code( $target, 'extClass',        \&_handler_extClass );
    _inject_code( $target, 'extAfter',        \&_handler_extAfter );
    _inject_code( $target, 'extBefore',       \&_handler_extBefore );
    _inject_code( $target, 'tagHandler',      \&_handler_tagHandler );
    _inject_code( $target, 'callbackHandler', \&_handler_callbackHandler );
}

sub _handler_pluggable ($&) {
    my $target = caller;
    my ( $method, $code ) = @_;

    Foswiki::Extensions::registerPluggable( $target, $method, $code );
}

sub _install_extensible {
    my ( $class, $target ) = @_;

    _assign_role( $target, 'Foswiki::Aux::_ExtensibleRole' );
    _inject_code( $target, 'pluggable', \&_handler_pluggable );
}

1;
__END__
Foswiki - The Free and Open Source Wiki, http://foswiki.org/

Copyright (C) 2016 Foswiki Contributors. Foswiki Contributors
are listed in the AUTHORS file in the root of this distribution.
NOTE: Please extend that file, not this notice.

This program is free software; you can redistribute it and/or
modify it under the terms of the GNU General Public License
as published by the Free Software Foundation; either version 2
of the License, or (at your option) any later version. For
more details read LICENSE in the root of this distribution.

This program is distributed in the hope that it will be useful,
but WITHOUT ANY WARRANTY; without even the implied warranty of
MERCHANTABILITY or FITNESS FOR A PARTICULAR PURPOSE.

As per the GPL, removal of this notice is prohibited.<|MERGE_RESOLUTION|>--- conflicted
+++ resolved
@@ -38,9 +38,11 @@
 | *Parameter* | *Description* |
 | =app= | Class being created will have =Foswiki::AppObject= role applied. |
 | =callbacks= | Provide support for callbacks |
+| =extension= | Declares class to be an extension. See =Foswiki::Extenion::Empty= for more information. |
+| =extensible= | Makes class an extensible. |
 | =:5.XX= | A string prefixed with colon is treated as a feature bundle name and passed over to the =feature= module as is. This allows to override the ':5.14' default. |
 
----++ Callbacks support.
+---++ Callbacks
 
 When =callbacks= parameter is used:
 
@@ -72,6 +74,21 @@
 =Foswiki::SomeClass::callback2=.
 
 See =Foswiki::Aux::Callbacks=.
+
+---++ Extensions
+
+Extension support is provided by exporting subroutines =callbackHandler,
+extBefore, extAfter, extClass, plugBefore, plugAround, plugAfter, tagHandler=.
+
+See more in =Foswiki::Extension::Empty=.
+
+---++ Extensible
+
+A core class called extensible if it allows overriding one or more of it's
+methods by extensions. This is a lightweight version of subclassing through
+reimplementing or extending only key method(s).
+
+See more in =Foswiki::Extension::Empty=.
 
 =cut
 
@@ -104,7 +121,6 @@
     my %options = (
         callbacks => { use => 0, },
         app       => { use => 0, },
-<<<<<<< HEAD
         extension => {
             use => 0,
             keywords =>
@@ -114,8 +130,6 @@
             use      => 0,
             keywords => [qw(pluggable)],
         },
-=======
->>>>>>> bf1f07a4
     );
 
     my @p;
@@ -152,7 +166,12 @@
             # Install BUILD method if callbacks feature requested.
             # Otherwise Foswiki::Aux::Callbacks fails to apply cleanly.
             unless ( defined $ns->{BUILD} && defined *{ $ns->{BUILD} }{CODE} ) {
+                say STDERR "Installing BUILD";
                 install_modifier( $target, fresh => BUILD => sub { } );
+            }
+            else {
+                say STDERR "BUILD exists for $target: ", $ns->{BUILD}, "//",
+                  *{ $ns->{BUILD} }{CODE};
             }
         }
         $class->_apply_roles;
@@ -181,6 +200,8 @@
 sub _apply_roles {
     my $class = shift;
     foreach my $target ( keys %_assignedRoles ) {
+        say STDERR "Applying to $target: ", join ",",
+          map { "{$_}" } @{ $_assignedRoles{$target} };
         Moo::Role->apply_roles_to_package( $target,
             @{ $_assignedRoles{$target} } );
         $class->_maybe_reset_handlemoose($target);
