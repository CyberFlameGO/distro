--- conflicted
+++ resolved
@@ -107,14 +107,9 @@
         },
         app       => { use => 0, },
         extension => {
-<<<<<<< HEAD
             use => 0,
             keywords =>
               [qw(extClass extAfter extBefore plugBefore plugAfter plugAround)],
-=======
-            use      => 0,
-            keywords => [qw(extClass extAfter extBefore plugBefore)],
->>>>>>> 3e701d4f
         },
         extensible => {
             use      => 0,
