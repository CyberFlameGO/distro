# See bottom of file for license and copyright information

=begin TML

---+ package Foswiki::Templates

Support for Skin Template directives

=cut

=begin TML

The following macros are supported by this language:

| =<nop>TMPL:P= | Instantiates a previously defined template |
| =<nop>TMPL:DEF= | Opens a template definition |
| =<nop>TMPL:END= | Closes a template definition |
| =<nop>TMPL:INCLUDE= | Includes another file of templates |
| =%{ ... }%= | Delimits a comment (non-greedy), eats surrounding whitespace |
| =#{ ... }#= | Delimits a comment (non-greedy), does not touch whitespace |
Note: the template cache does not get reset during initialisation, so
the haveTemplate test will return true if a template was loaded during
a previous run when used with mod_perl or speedycgi. Frustrating for
the template author, but they just have to switch off
the accelerators during development.

This is to all intents and purposes a singleton object. It could
easily be coverted into a true singleton (template manager).

=cut

package Foswiki::Templates;

use strict;
use warnings;
use Assert;

use Foswiki::Attrs ();

BEGIN {
    if ( $Foswiki::cfg{UseLocale} ) {
        require locale;
        import locale();
    }
}

# Enable TRACE to get HTML comments in the output showing where templates
# (both DEFs and files) open and close. Will probably bork the output, so
# normally you should use it with a bin/view command-line.
use constant TRACE => 0;

my $MAX_EXPANSION_RECURSIONS = 999;

=begin TML

---++ ClassMethod new ( $session )

Constructor. Creates a new template database object.
   * $session - session (Foswiki) object

=cut

sub new {
    my ( $class, $session ) = @_;
    my $this = bless( { session => $session }, $class );

    $this->{VARS} = {};

    # The only default DEF, used by %SEP% and by unit tests (hack)
    $this->{VARS}->{sep}->{text} = ' | ';
    $this->{expansionRecursions} = {};
    $this->{templateFiles}       = {};
    return $this;
}

=begin TML

---++ ObjectMethod finish()
Break circular references.

=cut

# Note to developers; please undef *all* fields in the object explicitly,
# whether they are references or not. That way this method is "golden
# documentation" of the live fields in the object.
sub finish {
    my $this = shift;
    undef $this->{VARS};
    undef $this->{session};
    undef $this->{expansionRecursions};
    undef $this->{templateFiles};
}

=begin TML

---++ ObjectMethod haveTemplate( $name ) -> $boolean

Return true if the template exists and is loaded into the cache

=cut

sub haveTemplate {
    my ( $this, $template ) = @_;

    return exists( $this->{VARS}->{$template} );
}

# Expand only simple templates that can be expanded statically.
# Templates with conditions can only be expanded after the
# context is fully known.
sub _expandTrivialTemplate {
    my ( $this, $text ) = @_;

    # SMELL: unchecked implicit untaint?
    $text =~ m/%TMPL\:P\{(.*)}%/;
    my $attrs = new Foswiki::Attrs($1);

    # Can't expand context-dependant templates
    return $text if ( $attrs->{context} );
    return $this->tmplP($attrs);
}

=begin TML

---++ ObjectMethod expandTemplate( $params ) -> $string

Expand the template specified in the parameter string using =tmplP=.

Examples:
<verbatim>
$tmpls->expandTemplate("blah");
$tmpls->expandTemplate(context="view" then="sigh" else="humph");
</verbatim>

=cut

sub expandTemplate {
    my ( $this, $params ) = @_;

    my $attrs = new Foswiki::Attrs($params);
    no warnings 'recursion';
    my $value = $this->tmplP($attrs);
    use warnings 'recursion';
    return $value;
}

=begin TML

---+ ObjectMethod tmplP( $attrs ) -> $string

Return value expanded text of the template, as found from looking
in the register of template definitions. The attrs can contain a template
name in _DEFAULT, and / or =context=, =then= and =else= values.

Recursively expands any contained TMPL:P tags.

Note that it would be trivial to add template parameters to this,
simply by iterating over the other parameters (other than _DEFAULT, context,
then and else) and doing a s/// in the template for that parameter value. This
would add considerably to the power of templates.

=cut

sub tmplP {
    my ( $this, $params ) = @_;

    $params->remove('_RAW');    # don't need to iterate over _RAW
    my $template = $params->remove('_DEFAULT') || '';
    my $context  = $params->remove('context');
    my $then     = $params->remove('then');
    my $else     = $params->remove('else');
    if ($context) {
        $template = $then if defined($then);
        foreach my $id ( split( /\,\s*/, $context ) ) {
            unless ( $this->{session}->{context}->{$id} ) {
                $template = ( $else || '' );
                last;
            }
        }
    }

    return '' unless $template;

    $this->{expansionRecursions}->{$template} += 1;

    if ( $this->{expansionRecursions}->{$template} > $MAX_EXPANSION_RECURSIONS )
    {
        throw Foswiki::OopsException(
            'attention',
            def    => 'template_recursion',
            params => [$template]
        );
    }

    my $val = '';
    if ( exists( $this->{VARS}->{$template} ) ) {
        $val = $this->{VARS}->{$template}->{text};
        $val = "<!--$template-->\n$val<!--/$template-->\n" if (TRACE);

        foreach my $p ( keys %$params ) {
            if ( $p eq 'then' || $p eq 'else' ) {
                $val =~ s/%$p%/$this->expandTemplate($1)/ge;
            }
            elsif ( defined( $params->{$p} ) ) {
                $val =~ s/%$p%/$params->{$p}/ge;
            }
        }

        # process default values; this will clean up orphaned %p% params
        foreach my $p ( keys %{ $this->{VARS}->{$template}->{params} } ) {

            # resolve dynamic lookups such as %TMPL:DEF{"LIBJS" name="%id%"}%
            my $pvalue = $this->{VARS}->{$template}->{params}->{$p};
            $pvalue =~ s/\%(.*?)\%/$params->{$1}/g;
            $val    =~ s/%$p%/$pvalue/ge;
        }

        $val =~ s/%TMPL:PREV%/%TMPL:P{"$template:_PREV"}%/g;
        no warnings 'recursion';
        $val =~ s/%TMPL:P\{(.*?)\}%/$this->expandTemplate($1)/ge;
        use warnings 'recursion';
    }

    $this->{expansionRecursions}->{$template} -= 1;
    return $val;
}

=begin TML

---++ ObjectMethod readTemplate ( $name, %options ) -> $text

Reads a template, loading the definitions therein.

Return value: expanded template text

By default throws an OopsException if the template was not found or the 
access controls denied access.

%options include:
   * =skin= - skin name, 
   * =web= - web to search
   * =no_oops= - if true, will not throw an exception. Instead, returns undef.

If template text is found, extracts include statements and fully expands them.
Also extracts template definitions and adds them to the
list of loaded templates, overwriting any previous definition.

=cut

sub readTemplate {
    my ( $this, $name, %opts ) = @_;
    ASSERT($name) if DEBUG;
    my $skins = $opts{skins} || $this->{session}->getSkin();
    my $web   = $opts{web}   || $this->{session}->{webName};

    $this->{files} = ();

    # recursively read template file(s)
    my $text = $this->_readTemplateFile( $name, $skins, $web );

    # Check file was found
    unless ( defined $text ) {

        # if no_oops is given, return undef silently
        if ( $opts{no_oops} ) {
            return undef;
        }
        else {
            throw Foswiki::OopsException(
                'attention',
                def    => 'no_such_template',
                params => [
                    $name,

                    # More info for overridable templates
                    ( $name =~ m/^(view|edit)$/ ) ? $name . '_TEMPLATE' : ''
                ]
            );
        }
    }

    # SMELL: unchecked implicit untaint?
    while ( $text =~ m/%TMPL\:INCLUDE\{[\s\"]*(.*?)[\"\s]*\}%/s ) {
        $text =~ s/%TMPL\:INCLUDE\{[\s\"]*(.*?)[\"\s]*\}%/
          $this->_readTemplateFile( $1, $skins, $web ) || ''/ge;
    }

    if ( $text !~ /%TMPL\:/ ) {

        # no %TMPL's to process

        # SMELL: legacy - leading spaces to tabs, should not be required
        $text =~ s|^(( {3})+)|"\t" x (length($1)/3)|gem;

        return $text;
    }

    my $result = '';
    my $key    = '';
    my $val    = '';
    my $delim  = '';
    foreach ( split( /(%TMPL\:)/, $text ) ) {
        if (/^(%TMPL\:)$/) {
            $delim = $1;
        }
        elsif ( (/^DEF\{(.*?)\}%(.*)/s) && ($1) ) {

            # handle %TMPL:DEF{"key"}% and %TMPL:DEF{"key" p="1"}%
            if ($key) {

                # if the key is already defined, rename the existing
                # template to  key:_PREV
                my $new_value  = $val;
                my $prev_key   = $key;
                my $prev_value = $this->{VARS}->{$prev_key}->{text};
                $this->{VARS}->{$prev_key}->{text} = $new_value;
                while ($prev_value) {
                    $new_value  = $prev_value;
                    $prev_key   = "$prev_key:_PREV";
                    $prev_value = $this->{VARS}->{$prev_key}->{text};
                    $this->{VARS}->{$prev_key}->{text} = $new_value;
                }
            }

            my $attrs = new Foswiki::Attrs($1);
            $key = $attrs->{_DEFAULT};

            # store params in TMPL:DEF for later retrieval
            $attrs->remove('_DEFAULT');
            $attrs->remove('_RAW');
            foreach my $p ( keys %$attrs ) {
                $this->{VARS}->{$key}->{params}->{$p} = $attrs->{$p};
            }

            # SMELL: unchecked implicit untaint?
            $val = $2;

        }
        elsif (/^END%[\s\n\r]*(.*)/s) {

            # handle %TMPL:END%

            # if the key is already defined, rename the existing template to
            # key:_PREV
            my $new_value  = $val;
            my $prev_key   = $key;
            my $prev_value = $this->{VARS}->{$prev_key}->{text};
            $this->{VARS}->{$prev_key}->{text} = $new_value;
            while ($prev_value) {
                $new_value  = $prev_value;
                $prev_key   = "$prev_key:_PREV";
                $prev_value = $this->{VARS}->{$prev_key}->{text};
                $this->{VARS}->{$prev_key}->{text} = $new_value;
            }

            $key = '';
            $val = '';

            # SMELL: unchecked implicit untaint?
            $result .= $1;

        }
        elsif ($key) {
            $val .= "$delim$_";

        }
        else {
            $result .= "$delim$_";
        }
    }

    # handle %TMPL:P{"..."}% recursively
    $result =~ s/(%TMPL\:P\{.*?\}%)/$this->_expandTrivialTemplate($1)/ge;

    # SMELL: legacy - leading spaces to tabs, should not be required
    $result =~ s|^(( {3})+)|"\t" x (length($1)/3)|gem;

    $this->saveTemplateToCache( '_complete', $name, $skins, $web, $result )
      if (TRACE);
    return $result;
}

# STATIC: Return value: raw template text, or undef if read fails
sub _readTemplateFile {
    my ( $this, $name, $skins, $web ) = @_;
    my $session = $this->{session};

    # zap anything suspicious
    $name =~ s/$Foswiki::regex{webTopicInvalidCharRegex}//g;

    # if the name ends in .tmpl, then this is an explicit include from
    # the templates directory. No further searching required.
    if ( $name =~ m/\.tmpl$/ ) {
        return $this->_readFile("$Foswiki::cfg{TemplateDir}/$name");
    }

    my $userdirweb  = $web;
    my $userdirname = $name;
    if ( $name =~ m/^(.+)\.(.+?)$/ ) {

        # ucfirst taints if use locale is in force
        $userdirweb  = Foswiki::Sandbox::untaintUnchecked( ucfirst($1) );
        $userdirname = Foswiki::Sandbox::untaintUnchecked( ucfirst($2) );

        # if the name can be parsed into $web.$name, then this is an attempt
        # to explicit include that topic. No further searching required.
        if ( $session->topicExists( $userdirweb, $userdirname ) ) {
            my $meta =
              Foswiki::Meta->load( $session, $userdirweb, $userdirname );

            # Check we are allowed access
            unless ( $meta->haveAccess( 'VIEW', $session->{user} ) ) {
                return $this->{session}->inlineAlert( 'alerts', 'access_denied',
                    "$userdirweb.$userdirname" );
            }
            my $text = $meta->text();
            $text = '' unless defined $text;

            $text =
                "<!--$userdirweb/$userdirname-->\n"
              . $text
              . "<!--/$userdirweb/$userdirname-->\n"
              if (TRACE);

            _decomment($text);
            return $text;
        }
    }
    else {

        # ucfirst taints if use locale is in force
        $userdirweb =
          Foswiki::Sandbox::untaintUnchecked( ucfirst($userdirweb) );
        $userdirname =
          Foswiki::Sandbox::untaintUnchecked( ucfirst($userdirname) );
    }

    my @skinList = split( /\,\s*/, $skins );
    my $nrskins = $#skinList;

    my @templatePath = split( /\s*,\s*/, $Foswiki::cfg{TemplatePath} );
    if (
           ( $Foswiki::cfg{Plugins}{TWikiCompatibilityPlugin}{Enabled} )
        && ( lc($name) eq 'foswiki' )
        && defined(
            $Foswiki::cfg{Plugins}{TWikiCompatibilityPlugin}{TemplatePath}
        )
      )
    {

        # TWikiCompatibility, need to test to see if there is a twiki.skin tmpl
        @templatePath =
          @{ $Foswiki::cfg{Plugins}{TWikiCompatibilityPlugin}{TemplatePath} };
    }

    # Search the $Foswiki::cfg{TemplatePath} for the skinned versions
    my @candidates = ();

    $nrskins = 0 if $nrskins < 0;

    my $nrtemplates = $#templatePath;

    for ( my $templateixd = 0 ; $templateixd <= $nrtemplates ; $templateixd++ )
    {
        for ( my $idx = 0 ; $idx <= $nrskins ; $idx++ ) {
            my $file    = $templatePath[$templateixd];
            my $userdir = 0;

            # also need to do %PUBURL% etc.?
            # push the first time even if not modified
            my $skin = $skinList[$idx] || '';

            # consider skin templates first
            # this is done by giving the template path with 'skin' in it
            # a higher sort priority (so a lower number: 0)
            my $isSkinned = ( $file =~ m/\$skin/ ? 0 : 1 );

            my $webName  = $web  || '';
            my $tmplName = $name || '';
            unless ( $file =~ m/.tmpl$/ ) {

                # Could also use $Skin, $Web, $Name to indicate uppercase
                $userdir = 1;

                # Again untainting when using ucfirst
                $skin    = Foswiki::Sandbox::untaintUnchecked( ucfirst($skin) );
                $webName = $userdirweb;
                $tmplName = $userdirname;
            }
            $file =~ s/\$skin/$skin/g;
            $file =~ s/\$web/$webName/g;
            $file =~ s/\$name/$tmplName/g;

# sort priority is:
# primary: if template path has 'skin' in it; so that skin templates are considered first
# secondary: the skin order number
# tertiary: the template path order number

            push(
                @candidates,
                {
                    primary   => $isSkinned,
                    secondary => $idx,
                    tertiary  => $templateixd,
                    file      => $file,
                    userdir   => $userdir,
                    skin      => $skin
                }
            );
        }
    }

    # sort
    @candidates = sort {
        foreach my $i (qw/primary secondary tertiary/)
        {
            if ( $a->{$i} < $b->{$i} ) {
                return -1;
            }
            elsif ( $a->{$i} > $b->{$i} ) {
                return 1;
            }
        }
        return 0;
    } @candidates;

    foreach my $candidate (@candidates) {
        my $file = $candidate->{file};

        if ( $candidate->{userdir} ) {

            my ( $web1, $name1 ) =
              $session->normalizeWebTopicName( $web, $file );

            if ( $session->topicExists( $web1, $name1 ) ) {

                # recursion prevention.
                next
                  if (
                    defined(
                        $this->{files}
                          ->{ 'topic' . $session->{user}, $name1, $web1 }
                    )
                  );
                $this->{files}->{ 'topic' . $session->{user}, $name1, $web1 } =
                  1;

                # access control
                my $meta = Foswiki::Meta->load( $session, $web1, $name1 );
                next unless $meta->haveAccess( 'VIEW', $session->{user} );

                my $text = $meta->text();
                $text = '' unless defined $text;

                $text = "<!--$web1.$name1-->\n$text<!--/$web1.$name1-->\n"
                  if (TRACE);

                _decomment($text);
                return $text;
            }
        }
        elsif ( -e $file ) {
            next if ( defined( $this->{files}->{$file} ) );

            # recursion prevention.
            $this->{files}->{$file} = 1;

            return $this->_readFile($file);
        }
    }

    # File was not found
    return undef;
}

sub _readFile {
    my ( $this, $fn ) = @_;
    my $F;

    if ( defined $this->{templateFiles}{$fn} ) {
        return $this->{templateFiles}{$fn};
    }

    if ( open( $F, '<:encoding(utf-8)', $fn ) ) {
        local $/;
        my $text = <$F>;
        close($F);

        $text = "<!--$fn-->\n$text<!--/$fn-->\n" if (TRACE);

        _decomment($text);
        $this->{templateFiles}{$fn} = $text;
        return $text;
    }
    else {
        $this->{session}->logger->log( 'warning', "$fn: $!" );
        return undef;
    }
}

sub _decomment {

<<<<<<< HEAD
    # Kill comments, marked by %{ ... }%
    # (and remove whitespace either side of the comment)
    $_[0] =~ s/\s*%\{.*?\}%\s*//sg;
=======
    # Whitespace eating comments, marked by %{ ... }%
    $text =~ s/\s*(%)\{.*?\}%\s*//sg;

    # Standard comment delimiters (whitespace preserving)
    $text =~ s/#\{.*?\}#//sg;

    return $text;
}

#See http://wikiring.com/Blog/BlogEntry8?cat=WikiRing
#used for debugging templates, and later maybe for speed.
sub saveTemplateToCache {
    my ( $this, $cacheName, $name, $skins, $web, $tmplText ) = @_;
    $skins = '' unless ( defined($skins) );
    $web   = '' unless ( defined($web) );

    my $tmpl_cachedir = $Foswiki::cfg{TemplateDir} . $cacheName;
    mkdir($tmpl_cachedir) unless ( -e $tmpl_cachedir );
    my $filename = Foswiki::Sandbox::untaintUnchecked(
        $tmpl_cachedir . '/' . $name . '__' . $skins . '__' . $web . '.tmpl' );

    open( my $file, '>:encoding(utf-8)', $filename ) or do {
        die "Can't create file $filename - $!\n" if DEBUG;
        print STDERR "Can't create file $filename - $!\n";

        return;
    };
    print $file $tmplText;
    close($file);
}

#unused, but can be used for a speedup by caching the expanded Template
sub getTemplateFromCache {
    my ( $this, $name, $skins, $web ) = @_;
    $skins = '' unless ( defined($skins) );
    $web   = '' unless ( defined($web) );

    my $tmpl_cachedir = $Foswiki::cfg{TemplateDir} . '_cache';
    mkdir($tmpl_cachedir) unless ( -e $tmpl_cachedir );
    my $filename = Foswiki::Sandbox::untaintUnchecked(
        $tmpl_cachedir . '/' . $name . '__' . $skins . '__' . $web . '.tmpl' );

    if ( -e $filename ) {
        open( my $in_file, '<:encoding(utf-8)', $filename ) or return;
        local $/ = undef;    # set to read to EOF
        my $data = <$in_file>;
        close($in_file);
        return $data;
    }
>>>>>>> b80f83f3
}

1;
__END__
Foswiki - The Free and Open Source Wiki, http://foswiki.org/

Copyright (C) 2008-2016 Foswiki Contributors. Foswiki Contributors
are listed in the AUTHORS file in the root of this distribution.
NOTE: Please extend that file, not this notice.

Additional copyrights apply to some or all of the code in this
file as follows:

Copyright (C) 2000-2007 Peter Thoeny, peter@thoeny.org
and TWiki Contributors. All Rights Reserved. TWiki Contributors
are listed in the AUTHORS file in the root of this distribution.

This program is free software; you can redistribute it and/or
modify it under the terms of the GNU General Public License
as published by the Free Software Foundation; either version 2
of the License, or (at your option) any later version. For
more details read LICENSE in the root of this distribution.

This program is distributed in the hope that it will be useful,
but WITHOUT ANY WARRANTY; without even the implied warranty of
MERCHANTABILITY or FITNESS FOR A PARTICULAR PURPOSE.

As per the GPL, removal of this notice is prohibited.<|MERGE_RESOLUTION|>--- conflicted
+++ resolved
@@ -69,7 +69,6 @@
     # The only default DEF, used by %SEP% and by unit tests (hack)
     $this->{VARS}->{sep}->{text} = ' | ';
     $this->{expansionRecursions} = {};
-    $this->{templateFiles}       = {};
     return $this;
 }
 
@@ -88,7 +87,6 @@
     undef $this->{VARS};
     undef $this->{session};
     undef $this->{expansionRecursions};
-    undef $this->{templateFiles};
 }
 
 =begin TML
@@ -256,7 +254,7 @@
     $this->{files} = ();
 
     # recursively read template file(s)
-    my $text = $this->_readTemplateFile( $name, $skins, $web );
+    my $text = _readTemplateFile( $this, $name, $skins, $web );
 
     # Check file was found
     unless ( defined $text ) {
@@ -282,7 +280,7 @@
     # SMELL: unchecked implicit untaint?
     while ( $text =~ m/%TMPL\:INCLUDE\{[\s\"]*(.*?)[\"\s]*\}%/s ) {
         $text =~ s/%TMPL\:INCLUDE\{[\s\"]*(.*?)[\"\s]*\}%/
-          $this->_readTemplateFile( $1, $skins, $web ) || ''/ge;
+          _readTemplateFile( $this, $1, $skins, $web ) || ''/ge;
     }
 
     if ( $text !~ /%TMPL\:/ ) {
@@ -370,7 +368,7 @@
     }
 
     # handle %TMPL:P{"..."}% recursively
-    $result =~ s/(%TMPL\:P\{.*?\}%)/$this->_expandTrivialTemplate($1)/ge;
+    $result =~ s/(%TMPL\:P\{.*?\}%)/_expandTrivialTemplate( $this, $1)/ge;
 
     # SMELL: legacy - leading spaces to tabs, should not be required
     $result =~ s|^(( {3})+)|"\t" x (length($1)/3)|gem;
@@ -386,12 +384,17 @@
     my $session = $this->{session};
 
     # zap anything suspicious
-    $name =~ s/$Foswiki::regex{webTopicInvalidCharRegex}//g;
+    $name =~ s/$Foswiki::regex{filenameInvalidCharRegex}//g;
 
     # if the name ends in .tmpl, then this is an explicit include from
     # the templates directory. No further searching required.
     if ( $name =~ m/\.tmpl$/ ) {
-        return $this->_readFile("$Foswiki::cfg{TemplateDir}/$name");
+        my $text =
+          _decomment(
+            _readFile( $session, "$Foswiki::cfg{TemplateDir}/$name" ) );
+        $this->saveTemplateToCache( '_cache', $name, $skins, $web, $text )
+          if (TRACE);
+        return $text;
     }
 
     my $userdirweb  = $web;
@@ -422,7 +425,9 @@
               . "<!--/$userdirweb/$userdirname-->\n"
               if (TRACE);
 
-            _decomment($text);
+            $text = _decomment($text);
+            $this->saveTemplateToCache( '_cache', $name, $skins, $web, $text )
+              if (TRACE);
             return $text;
         }
     }
@@ -555,7 +560,10 @@
                 $text = "<!--$web1.$name1-->\n$text<!--/$web1.$name1-->\n"
                   if (TRACE);
 
-                _decomment($text);
+                $text = _decomment($text);
+                $this->saveTemplateToCache( '_cache', $name, $skins, $web,
+                    $text )
+                  if (TRACE);
                 return $text;
             }
         }
@@ -565,7 +573,10 @@
             # recursion prevention.
             $this->{files}->{$file} = 1;
 
-            return $this->_readFile($file);
+            my $text = _decomment( _readFile( $session, $file ) );
+            $this->saveTemplateToCache( '_cache', $name, $skins, $web, $text )
+              if (TRACE);
+            return $text;
         }
     }
 
@@ -574,12 +585,8 @@
 }
 
 sub _readFile {
-    my ( $this, $fn ) = @_;
+    my ( $session, $fn ) = @_;
     my $F;
-
-    if ( defined $this->{templateFiles}{$fn} ) {
-        return $this->{templateFiles}{$fn};
-    }
 
     if ( open( $F, '<:encoding(utf-8)', $fn ) ) {
         local $/;
@@ -588,23 +595,19 @@
 
         $text = "<!--$fn-->\n$text<!--/$fn-->\n" if (TRACE);
 
-        _decomment($text);
-        $this->{templateFiles}{$fn} = $text;
         return $text;
     }
     else {
-        $this->{session}->logger->log( 'warning', "$fn: $!" );
+        $session->logger->log( 'warning', "$fn: $!" );
         return undef;
     }
 }
 
 sub _decomment {
-
-<<<<<<< HEAD
-    # Kill comments, marked by %{ ... }%
-    # (and remove whitespace either side of the comment)
-    $_[0] =~ s/\s*%\{.*?\}%\s*//sg;
-=======
+    my $text = shift;
+
+    return $text unless $text;
+
     # Whitespace eating comments, marked by %{ ... }%
     $text =~ s/\s*(%)\{.*?\}%\s*//sg;
 
@@ -612,56 +615,13 @@
     $text =~ s/#\{.*?\}#//sg;
 
     return $text;
-}
-
-#See http://wikiring.com/Blog/BlogEntry8?cat=WikiRing
-#used for debugging templates, and later maybe for speed.
-sub saveTemplateToCache {
-    my ( $this, $cacheName, $name, $skins, $web, $tmplText ) = @_;
-    $skins = '' unless ( defined($skins) );
-    $web   = '' unless ( defined($web) );
-
-    my $tmpl_cachedir = $Foswiki::cfg{TemplateDir} . $cacheName;
-    mkdir($tmpl_cachedir) unless ( -e $tmpl_cachedir );
-    my $filename = Foswiki::Sandbox::untaintUnchecked(
-        $tmpl_cachedir . '/' . $name . '__' . $skins . '__' . $web . '.tmpl' );
-
-    open( my $file, '>:encoding(utf-8)', $filename ) or do {
-        die "Can't create file $filename - $!\n" if DEBUG;
-        print STDERR "Can't create file $filename - $!\n";
-
-        return;
-    };
-    print $file $tmplText;
-    close($file);
-}
-
-#unused, but can be used for a speedup by caching the expanded Template
-sub getTemplateFromCache {
-    my ( $this, $name, $skins, $web ) = @_;
-    $skins = '' unless ( defined($skins) );
-    $web   = '' unless ( defined($web) );
-
-    my $tmpl_cachedir = $Foswiki::cfg{TemplateDir} . '_cache';
-    mkdir($tmpl_cachedir) unless ( -e $tmpl_cachedir );
-    my $filename = Foswiki::Sandbox::untaintUnchecked(
-        $tmpl_cachedir . '/' . $name . '__' . $skins . '__' . $web . '.tmpl' );
-
-    if ( -e $filename ) {
-        open( my $in_file, '<:encoding(utf-8)', $filename ) or return;
-        local $/ = undef;    # set to read to EOF
-        my $data = <$in_file>;
-        close($in_file);
-        return $data;
-    }
->>>>>>> b80f83f3
 }
 
 1;
 __END__
 Foswiki - The Free and Open Source Wiki, http://foswiki.org/
 
-Copyright (C) 2008-2016 Foswiki Contributors. Foswiki Contributors
+Copyright (C) 2008-2012 Foswiki Contributors. Foswiki Contributors
 are listed in the AUTHORS file in the root of this distribution.
 NOTE: Please extend that file, not this notice.
 
