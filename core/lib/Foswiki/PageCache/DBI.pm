--- conflicted
+++ resolved
@@ -36,7 +36,6 @@
 
 =cut
 
-<<<<<<< HEAD
 has _tablePrefix => (
     is => 'ro',
     default =>
@@ -62,6 +61,11 @@
     lazy    => 1,
     default => sub { return $_[0]->_tablePrefix . '_deps_index' },
 );
+has depsTopicIndex => (
+    is      => 'rw',
+    lazy    => 1,
+    default => sub { return $_[0]->_tablePrefix . '_deps_topics_index' },
+);
 has cacheDir => (
     is      => 'ro',
     default => sub {
@@ -81,32 +85,6 @@
 has _insert_page    => ( is => 'rw', );
 has _select_md5     => ( is => 'rw', );
 has _select_rev_md5 => ( is => 'rw', );
-=======
-sub new {
-    my $class = shift;
-
-    my $tablePrefix = $Foswiki::cfg{Cache}{DBI}{TablePrefix} || 'foswiki_cache';
-
-    my $this = {
-        cacheDir => $Foswiki::cfg{Cache}{RootDir}
-          || $Foswiki::cfg{WorkingDir} . '/cache',
-
-        dsn      => $Foswiki::cfg{Cache}{DBI}{DSN},
-        username => $Foswiki::cfg{Cache}{DBI}{Username},
-        password => $Foswiki::cfg{Cache}{DBI}{Password},
-
-        pagesTable     => $tablePrefix . '_pages',
-        pagesIndex     => $tablePrefix . '_pages_index',
-        depsTable      => $tablePrefix . '_deps',
-        depsIndex      => $tablePrefix . '_deps_index',
-        depsTopicIndex => $tablePrefix . '_deps_topics_index',
-
-        @_
-    };
-
-    return bless( $this, $class );
-}
->>>>>>> d82b6fe4
 
 =begin TML
 
@@ -712,20 +690,15 @@
     # works fine in postgresql, not so in sqlite and mysql.
     # foreign key (from_topic) references pages (topic) on delete cascade
 
-<<<<<<< HEAD
     $this->dbh->do( "create index "
           . $this->depsIndex . " on "
           . $this->depsTable
           . " (from_topic, to_topic)" );
-=======
-    $this->{dbh}->do(
-"create index $this->{depsIndex} on $this->{depsTable} (from_topic, to_topic)"
-    );
-
-    $this->{dbh}->do(
-        "create index $this->{depsTopicIndex} on $this->{depsTable} (to_topic)"
-    );
->>>>>>> d82b6fe4
+
+    $this->dbh->do( "create index "
+          . $this->depsTopicIndex . " on "
+          . $this->depsTable
+          . " (to_topic)" );
 }
 
 =begin TML
