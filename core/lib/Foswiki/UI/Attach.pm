--- conflicted
+++ resolved
@@ -97,14 +97,10 @@
     $args->{comment} = Foswiki::entityEncode( $args->{comment} );
     $tmpl =~ s/%FILECOMMENT%/$args->{comment}/g;
 
-<<<<<<< HEAD
-    $app->writeCompletePage($tmpl);
-=======
     $tmpl = $topicObject->expandMacros($tmpl);
     $tmpl = $topicObject->renderTML($tmpl);
 
-    $session->writeCompletePage($tmpl);
->>>>>>> 8c1e7e4b
+    $app->writeCompletePage($tmpl);
 }
 
 1;
