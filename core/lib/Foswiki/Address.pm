# See bottom of file for license and copyright information

package Foswiki::Address;

=begin TML

---+ package Foswiki::Address

This class is used to handle pointers to Foswiki 'resources', which might be
webs, topics or parts of topics (such as attachments or metadata), optionally
of a specific revision.

The primary goal is to end the tyranny of arbitrary
=(web, topic, attachment, rev...)= tuples. Users of =Foswiki::Address= should
be able to enjoy programmatically updating, stringifying, parsing, validating,
comparing and passing around of _address objects_ that might eventually be
understood by the wider Foswiki universe, without having to maintain proprietary
parse/stringify/validate/comparison handling code that must always be
considerate of the recipient for such tuples.

This class does not offer any interaction with resources themselves; rather,
functionality is provided to create, hold, manipulate, test
__and de/serialise addresses__

Fundamentally, =Foswiki::Address= can be thought of as an interface to a hash of
the components necessary to address a specific Foswiki resource.

<verbatim>
my $addr = {
    web        => 'Web/SubWeb',
    topic      => 'Topic',
    attachment => 'Attachment.pdf',
    rev => 3
};
</verbatim>

<blockquote class="foswikiHelp">%X% __Unresolved issues__
   * Is this class necessary, or should we make a cleaner, lighter
   =Foswiki::Meta2= - where 'unloaded' objects are no heavier than
   =Foswiki::Address= and provide the same functionality?
   * Should the physical file attachment be treated separately to the metadata
   view of the file attachment(s)? Desirables:
      * ability to unambiguously create pointers to an attachment's data (file)
      * ability for Foswiki core to calculate an http URL for it
      * ability to create pointers to properties (metadata) of the attachment
         * _These questions are slightly loaded in favour of distinguishing
      between the datastream and metadata about the attachment. In an ideal
      world a file attachment would be a first-class citizen to topics: rather
      than topic text, we have the iostream; attachments would have their own
      user metadata, dataforms..._
   * Duplicating %SYSTEMWEB%.QuerySearch parser functionality. 80% of the code
   in this class is related to parsing "string forms" of addresses of Foswiki
   resources... querysearch parser needs some refactoring so we can delete the
   parser code here.
   * API usability - can we stop passing around (web, topic, attachment, rev)
   tuples - will the =->new()= constructor make sense to plugin authors, core
   hackers? __FEEDBACK WELCOME__, please comment at
   Foswiki:Development.TopicAddressing
</blockquote>

=cut

use Assert;
use Foswiki::Func();
use Foswiki::Meta();

use Moo;
use namespace::clean;
extends 'Foswiki::Object';

#use Data::Dumper;
use constant TRACE                     => 0;  # Don't forget to uncomment dumper
use constant TRACE2                    => 0;
use constant TRACEVALID                => 0;
use constant TRACEATTACH               => 0;
use constant STRINGIFIED_WEB_SEPARATOR => '/';
use constant STRINGIFIED_TOPIC_SEPARATOR => '.';

BEGIN {
    if ( $Foswiki::cfg{UseLocale} ) {
        require locale;
        import locale();
    }
}

my $EXISTASLIST_DEFAULT = [qw(attachment topic)];
my $EXISTAS_DEFAULT     = { attachment => 1, topic => 1 };
my %atomiseAs           = (
    root       => \&_atomiseAsRoot,
    web        => \&_atomiseAsWeb,
    topic      => \&_atomiseAsTopic,
    attachment => \&_atomiseAsAttachment,
    META       => \&_atomiseAsTOM,
    meta       => \&_atomiseAsTOM,
    SECTION    => \&_atomiseAsTOM,
    text       => \&_atomiseAsTOM,
    '*'        => \&_atomiseAsTOM
);

# The question is: what do we have? The hash is accessed as follows:
# $pathtypes{ $tompath[0] }->{ scalar(@tompath) }
my %pathtypes = (
    attachment => { 1 => 'attachments', 2 => 'attachment' },
    META => { 1 => 'meta', 2 => 'metatype', 3 => 'metamember', 4 => 'metakey' },
    SECTION => { 1 => 'sections', 2 => 'section' },
    text    => { 1 => 'text' }
);

# I tried to create a logical parser, but it kept ending up as spaghetti.
# So we use a lookup table instead... (probably?) easier to follow, faster.
my %plausibletable = (

    # root keys represent the path separator signature of the form:
    # combinations of s, S, d, D - where:
    #   s = <part>/<part> - sequence of two parts separated by '/'
    #   d = <part>.<part> - sequence of two parts separated by '.'
    #   S = <part>/<part>/<part>[/]... - sequence > 2 parts separated by '/'
    #   D = <part>.<part>.<part>[.]... - sequence > 2 parts separated by '.'
    #
    # sub keys are the type considered; values of the sub keys indicate
    # the plausibility that the given form could be the type indicated:
    #   0/undef - not plausible
    #         1 - plausible without using any context
    #         2 - normal ("unambiguous") form
    # 'webpath' - plausible if given webpath context
    #   'topic' - plausible if given webpath & topic context
    #
    # Foo
    '' => { webpath => 1, topic => 'webpath', attachment => 'topic' },

    # Foo.Bar
    'd' => { webpath => 1, topic => 2, attachment => 'topic' },

    # Foo/Bar
    's' => { webpath => 1, topic => 1, attachment => 'webpath' },

    # Foo/Bar.Dog
    'sd' => { webpath => 0, topic => 2, attachment => 'webpath' },

    # Foo.Bar/Dog
    'ds' => { webpath => 0, topic => 1, attachment => 2 },

    # Foo/Bar/Dog
    'S' => { webpath => 1, topic => 1, attachment => 1 },

    # Foo.Bar.Dog
    'D' => { webpath => 1, topic => 1, attachment => 'topic' },

    # Foo.Bar/Cat/Dog
    'dS' => { webpath => 0, topic => 1, attachment => 1 },

    # Foo/Bar.Cat.Dog
    'sD' => { webpath => 0, topic => 0, attachment => 'webpath' },

    # Foo/Bar/Dog.Cat
    'Sd' => { webpath => 0, topic => 2, attachment => 1 },

    # Foo.Bar.Dog/Cat
    'Ds' => { webpath => 0, topic => 1, attachment => 1 },

    # Foo.Bar.Dog/Cat/Bat
    'DS' => { webpath => 0, topic => 0, attachment => 1 },

    # Foo/Bar/Dog.Cat.Bat
    'SD' => { webpath => 0, topic => 0, attachment => 1 },

    # Foo/Bar.Dog/Cat
    'sds' => { webpath => 0, topic => 0, attachment => 2 },

    # Foo/Bar/Dog.Cat/Bat
    'Sds' => { webpath => 0, topic => 0, attachment => 2 },

    # Foo.Bar/Dog.Cat
    'dsd' => { webpath => 0, topic => 0, attachment => 2 },

    # Foo.Bar.Dog/Cat.Bat
    'Dsd' => { webpath => 0, topic => 0, attachment => 1 },

    # Foo.Bar/Dog.Cat.Bat
    'dsD' => { webpath => 0, topic => 0, attachment => 2 },

    # Foo/Bar.Dog/Cat.Bat
    'sdsd' => { webpath => 0, topic => 0, attachment => 2 },

    # Foo/Bar.Dog/Cat.B.a.t
    'sdsD' => { webpath => 0, topic => 0, attachment => 2 },

    # Foo/Bar/Dog.Cat/B.at
    'Sdsd' => { webpath => 0, topic => 0, attachment => 2 },

    # Foo/Bar/Dog.Cat/B.a.t
    'SdsD' => { webpath => 0, topic => 0, attachment => 2 }
);
my %sepidentchars =
  ( 0 => { '.' => 'd', '/' => 's' }, 1 => { '.' => 'D', '/' => 'S' } );

has root => (
    is      => 'rw',
    trigger => \&_validationTrigger,
);
has web => ( is => 'rw', );
has webpath => (
    is      => 'rw',
    trigger => sub { $_[0]->_invalidate; },
    isa     => Foswiki::Object::isaARRAY( __PACKAGE__ . "::webpath" ),
);
has topic => (
    is      => 'rw',
    trigger => \&_validationTrigger,
);
has rev => ( is => 'rw', );
has tompath => (
    is  => 'rw',
    isa => Foswiki::Object::isaARRAY( __PACKAGE__ . "::tompath", noEmpty => 1 ),
    trigger => \&_validationTrigger,
);
has attachment => (
    is      => 'rw',
    trigger => sub {
        my $this = shift;

        # Avoid extra validation.
        $this->_isValidating(1);
        $this->tompath( [ 'attachment', $_[0] ] );
        $this->_isValidating(0);
        $this->_validationTrigger(@_);
    },
);
has stringified => (
    is      => 'rw',
    clearer => 1,
);

# _isValidating is true while isValid method is working.
has _type         => ( is => 'rw', );
has _isValidating => ( is => 'rw', );
has _initialized  => (
    is      => 'rw',
    default => 0,
);
has _isA => (
    is        => 'rw',
    predicate => 1,
    clearer   => 1,
    init_arg  => 'isA',
);

=begin TML

---++ ClassMethod new( %constructor ) => $addrObj

Create a =Foswiki::Address= instance

The constructor takes two main forms:

---+++ Explicit form
*Example:*
<verbatim>
my $addrObj = Foswiki::Address->new(
    web        => 'Web/SubWeb',
    topic      => 'Topic',
    attachment => 'Attachment.pdf',
    rev => 3
);</verbatim>

*Options:*
| *Param*   | *Description* | *Notes* |
| =web=     | =$string= of web path, %BR% used if =webpath= is empty/null | |
| =webpath= | =\@arrayref= of web path, root web first | |
| =topic=   | =$string= topic name | |
| =rev=     | =$integer= revision number. | If the tompath is to a =attachment= datastream, rev applies to that file; topic rev otherwise |
| =tompath= | =\@arrayref= of a "TOM" path, one of:%BR% =META=, =text=, =SECTION=, =attachment=.  | See table below |
| =string=  | string representation of an object | eg. 'Web/SubWeb.Topic/Attachment.pdf@3' |

*path forms:*
| *tompath*                                           | *Description* |
| =['attachments']=                                   | All datastreams attached to a topic |
| =['attachment', 'Attachment.pdf']=                  | Datastream of the file attachment named 'Attachment.pdf' |
| =['META']=                                          | All =META= on a topic |
| =['META', 'FIELD']=                                 | All =META:FIELD= members on a topic |
| =['META', 'FIELD', { name => 'Colour' }]=           | The =META:FIELD= member whose =name='Colour'= |
| =['META', 'FIELD', 3]=                              | The fourth =META:FIELD= member |
| =['META', 'FIELD', { name => 'Colour' }, 'title']=  | The ='title'= attribute on the =META:FIELD= member whose =name='Colour'= |
| =['META', 'FIELD', 3, 'title']=                     | The ='title'= attribute on the fourth =META:FIELD= member |
| =['text']=                                          | The topic text |
| =['SECTION']=                                       | All topic sections as defined by %SYSTEMWEB%.VarSTARTSECTION |
| =['SECTION', {name => 'foo'}]=                      | The topic section named 'foo' |
| =['SECTION', {name => 'foo', type => 'include'}]=   | The topic section named 'foo' of =type='include'= |

*Example:* Point to the value of a formfield =LastName= in =Web/SubWeb.Topic=,
<verbatim>
my $addrObj = Foswiki::Address->new(
  web     => 'Web/SubWeb',
  topic   => 'Topic',
  tompath => ['META', 'FIELD', {name => LastName}, 'value']
);</verbatim>

*Equivalent:* %JQREQUIRE{"chili"}%<verbatim class="tml">
%QUERY{"'Web/SubWeb.Topic'/META:FIELD[name='LastName'].value"}%
or
%QUERY{"'Web/SubWeb.Topic'/LastName"}%
</verbatim>

---+++ String form
*Example:*
<verbatim>
my $addrObj = Foswiki::Address->new(
    string => 'Web/SubWeb.Topic/Attachment.pdf@3',
    %opts
);</verbatim>

<blockquote class="foswikiHelp">%X% String form instantiation requires parsing
of the address string which comes with many options and caveats - refer to the
documentation for =parse()=.</blockquote>

=cut

around BUILDARGS => sub {
    my $orig  = shift;
    my $class = shift;

    my %opts = @_;

    if ( $opts{string} ) {

        #ASSERT( not $opts{topic} or ( $opts{webpath} and $opts{topic} ) )
        #  if DEBUG;

        if ( not $opts{isA} ) {

            # transpose the existAs array into hash keys
            if ( $opts{existAs} ) {
                ASSERT( ref( $opts{existAs} ) eq 'ARRAY' ) if DEBUG;
                ASSERT( scalar( @{ $opts{existAs} } ) ) if DEBUG;
                $opts{existAsList} = $opts{existAs};
                $opts{existAs} = { map { $_ => 1 } @{ $opts{existAs} } };
            }
            else {
                $opts{existAsList} = $EXISTASLIST_DEFAULT;
                $opts{existAs}     = $EXISTAS_DEFAULT;
            }
        }
        _parse( $opts{string}, \%opts );
        $opts{_forceValidate} = 1;
    }
    else {

  # 'Web/SubWeb' vs [qw(Web SubWeb)] (supplied as web vs webpath): if the latter
  # is absent, derive it from the former (supplied as web vs webpath)
        if ( not $opts{webpath} and $opts{web} ) {
            $opts{webpath} = [ split( /[\/\.]/, $opts{web} ) ];
        }

        #        $this = {
        #            webpath => $opts{webpath},
        #            topic   => $opts{topic},
        #            tompath => $opts{tompath},
        #            rev     => $opts{rev},
        #        };
        print STDERR "\$this: " . Data::Dumper->Dump( [ \%opts ] )
          if TRACEATTACH;
        if ( $opts{attachment} and not $opts{tompath} ) {
            print STDERR "Assigning {tompath} from {attachment}\n"
              if TRACEATTACH;
            $opts{tompath} = [ 'attachment', $opts{attachment} ];
        }
        elsif ( not $opts{attachment}
            and $opts{tompath}
            and ref( $opts{tompath} ) eq 'ARRAY'
            and $opts{tompath}->[0]   eq 'attachment'
            and $opts{tompath}->[1] )
        {
            print STDERR "Assigning {attachment} from {tompath}\n"
              if TRACEATTACH;
            $opts{attachment} = $opts{tompath}->[1];
        }
        if ( DEBUG and $opts{attachment} and $opts{tompath} ) {
            ASSERT(
                ref( $opts{tompath} ) eq 'ARRAY'
                  and $opts{tompath}->[0] ne 'attachment'
                  or (  $opts{tompath}->[1]
                    and $opts{tompath}->[1] eq $opts{attachment} )
            ) if DEBUG;
        }

    }

    return $orig->( $class, %opts );
};

sub BUILD {
    my $this = shift;
    my $opts = shift;

    $this->_initialized(1);

    if ( $opts->{_forceValidate} ) {

        # Force recheck object state.
        $this->_invalidate;
        $this->isValid;
    }
}

# XXX vrurg Keep it here for a while to have the original code in front of my eyes.
sub _new {
    my ( $class, %opts ) = @_;
    my $this;

    if ( $opts{string} ) {

        #ASSERT( not $opts{topic} or ( $opts{webpath} and $opts{topic} ) )
        #  if DEBUG;

        if ( not $opts{isA} ) {

            # transpose the existAs array into hash keys
            if ( $opts{existAs} ) {
                ASSERT( ref( $opts{existAs} ) eq 'ARRAY' ) if DEBUG;
                ASSERT( scalar( @{ $opts{existAs} } ) ) if DEBUG;
                $opts{existAsList} = $opts{existAs};
                $opts{existAs} = { map { $_ => 1 } @{ $opts{existAs} } };
            }
            else {
                $opts{existAsList} = $EXISTASLIST_DEFAULT;
                $opts{existAs}     = $EXISTAS_DEFAULT;
            }
        }
        $this = bless( {}, $class );
        $this->_parse( $opts{string}, \%opts );
    }
    else {

  # 'Web/SubWeb' vs [qw(Web SubWeb)] (supplied as web vs webpath): if the latter
  # is absent, derive it from the former (supplied as web vs webpath)
        if ( not $opts{webpath} and $opts{web} ) {
            $opts{webpath} = [ split( /[\/\.]/, $opts{web} ) ];
        }

        #        $this = {
        #            webpath => $opts{webpath},
        #            topic   => $opts{topic},
        #            tompath => $opts{tompath},
        #            rev     => $opts{rev},
        #        };
        print STDERR "\$this: " . Data::Dumper->Dump( [ \%opts ] )
          if TRACEATTACH;
        if ( $opts{attachment} and not $opts{tompath} ) {
            print STDERR "Assigning {tompath} from {attachment}\n"
              if TRACEATTACH;
            $opts{tompath} = [ 'attachment', $opts{attachment} ];
        }
        elsif ( not $opts{attachment}
            and $opts{tompath}
            and ref( $opts{tompath} ) eq 'ARRAY'
            and $opts{tompath}->[0]   eq 'attachment'
            and $opts{tompath}->[1] )
        {
            print STDERR "Assigning {attachment} from {tompath}\n"
              if TRACEATTACH;
            $opts{attachment} = $opts{tompath}->[1];
        }
        if ( DEBUG and $opts{attachment} and $opts{tompath} ) {
            ASSERT(
                ref( $opts{tompath} ) eq 'ARRAY'
                  and $opts{tompath}->[0] ne 'attachment'
                  or (  $opts{tompath}->[1]
                    and $opts{tompath}->[1] eq $opts{attachment} )
            ) if DEBUG;
        }

        #$this->_parse( $_[0]->{string} );
        $this = bless( \%opts, $class );
    }

    #push(@THESE, $this);

    return $this;
}

=begin TML

---++ ClassMethod finish( )

Clean up the object, releasing any memory stored in it.

=cut

sub finish {
    my ($this) = @_;

    $this->{root}        = undef;
    $this->{web}         = undef;
    $this->{webpath}     = undef;
    $this->{topic}       = undef;
    $this->{rev}         = undef;
    $this->{tompath}     = undef;
    $this->{attachment}  = undef;
    $this->{_isA}        = undef;
    $this->{_type}       = undef;
    $this->{stringified} = undef;

    return;
}

=begin TML

---++ PRIVATE ClassMethod _parse( $string, \%opts ) -> $success

Parse the given string using options provided and update the instance with the
resulting address.

Examples of valid path strings include:

   * =Web/=
   * =Web/SubWeb/=
   * =Web/SubWeb.Topic= or =Web/SubWeb/Topic= or =Web.SubWeb.Topic=
   * =Web/SubWeb.Topic@2= or =Web/SubWeb/Topic@2= or =Web.SubWeb.Topic@2=
   * =Web/SubWeb.Topic/Attachment.pdf= or =Web/SubWeb/Topic/Attachment.pdf= or
     =Web.SubWeb.Topic/Attachment.pdf=
   * =Web/SubWeb.Topic/Attachment.pdf@3= or =Web/SubWeb/Topic/Attachment.pdf@3=
     or =Web.SubWeb.Topic/Attachment.pdf@3=

"String" addresses are notoriously ambiguous: Foswiki traditionally allows web
& topic separators '.' & '/' to be used interchangably. For example, the
following strings could be topics or attachments (or even webs):
   * =Foo.Bar=
   * =Foo.Bar.Cat.Dog=
   * =Foo/Bar=
   * =Foo/Bar/Cat/Dog=

To resolve the ambiguity, components of ambiguous strings are tested for
existence as webs, topics or attachments and used as hints to help resolve them,
so it follows that:
<blockquote class="foswikiHelp">%X% Ambiguous address strings cannot be
considered stable; exactly which resource they resolve to depends on the
hinting algorithm, the parameters and hints supplied to it, and the existence
(or non-existence) of other resources</blockquote>

*Options:*
| *Param*         | *Description* | *Values* | *Notes* |
| =webpath= or =web= %BR% =topic= | context hints | refer to explicit form |\
 if =string= is ambiguous (and possibly not fully qualified, Eg. topic-only or\
 attachment-only), the hinting algorithm tests =string= against them |
| =isA=     | resource type specification | =$type= - 'web', 'topic',\
 'attachment' | parse =string= to resolve to the specified type; exist hinting\
 is skipped |
| =catchAs= | default resource type | =$type= - 'web', 'topic', 'attachment', 'none' |\
 if =string= is ambiguous AND (exist hinting fails OR is disabled), THEN\
 assume =string= to be (web, topic, file attachment or unparseable) |
| =existAs= | resource types to test | =\@typelist= containing one\
 or more of 'web', 'topic', 'attachment' | if =string= is ambiguous, test (in\
 order) as each of the specified types. Default: =[qw(attachment topic)]= |
| =existHints= | exist hinting enable/disable | =$boolean= |\
 enable/disable hinting through web/topic/attachment existence checks.\
 =string= *is assumed to be using the 'unambiguous' conventions below*; if it\
 isn't, =catchAs= is used |
   
#UnambiguousStrings
---+++ Unambiguous strings

To build less ambiguous address strings, use the following conventions:
   * Terminate web addresses with '/'
   * Separate subwebs in the web path with '/'
   * Separate topic from web path with '.'
   * Separate file attachments from topics with '/'
Examples:
   * =Web/SubWeb/=, =Web/=
   * =Web/SubWeb.Topic=
   * =Web.Topic/Attachment.pdf= 
   * =Web/SubWeb.Topic/Attachment.pdf=

Many strings commonly used in Foswiki will always be ambiguous (such as =Foo=,
=Foo/Bar=, =Foo/Bar/Cat=, =Foo.Bar.Cat=). Supplying an =isA= specification will
prevent the parser from using the (somewhat expensive) exist hinting heuristics.

<blockquote class="foswikiHelp">%I% In order to simplify the algorithm, a
string may only parse out as a web if:
   * It is of the form =Foo/=, or
   * =isA => 'web'= is specified, or
   * No other type is possible, and =catchAs => 'web'= is specified
</blockquote>

The exist hinting algorithm is skipped if:
   * =isA= specified
   * =string= not ambiguous

If =string= is ambiguous, the hinting algorithm works roughly as follows:
   * if exist hinting is disabled
      * and =catchAs= is specified (parse as the =catchAs= type), otherwise
      * the string cannot be parsed
   * if exist hinting is enabled, the string is checked for existence as each of
   the =existAs= types (default is 'attachment', 'topic')
      * if there is an exact match against one of the =existAs= types (finish), otherwise
      * if there were partial matches (select the combination which scores
      highest), otherwise
      * if =catchAs= was specified (parse as that type), otherwise
      * the string cannot be parsed
The following table attempts to explain how ambiguous forms can be interpreted
and resolved.
| *String form*      | *existHints* | *ambiguous* | *web[s]* | *topic* | *possible types* |
| =Foo/=             |              |             |          |         | web              |
| =Foo=              |              | %X%         |          |         | web %BR% needs =isA => 'web'= or =catchAs => 'web'=,%BR% error otherwise |
| =Foo=              |              |             | set      |         | topic |
| =Foo=              |              | 1           | set      | set     | topic, attachment |
| =Foo/Bar/=         |              |             |          |         | web              |
| =Foo/Bar=          |              |             |          |         | topic            |
| =Foo/Bar=          |              | 1           | set      |         | topic, attachment |
| =Foo.Bar=          |              |             |          |         | topic            |
| =Foo.Bar=          |              | 1           | set      | set     | topic, attachment |
| =Foo/Bar/Dog/=     |              |             |          |         | web              |
| =Foo/Bar/Dog=      |              | 1           |          |         | topic, attachment |
| =Foo.Bar/Dog=      | 0            |             |          |         | attachment |
| =Foo.Bar/Dog=      |              | 1           |          |         | topic, attachment |
| =Foo.Bar/D.g=      |              |             |          |         | attachment |
| =Foo/Bar.Dog=      |              |             |          |         | topic |
| =Foo/Bar.Dog=      |              | 1           | set      |         | topic, attachment |
| =Foo.Bar.Dog=      |              |             |          |         | topic |
| =Foo.Bar.Dog=      |              | 1           | set      | set     | topic, attachment |
| =Foo/Bar/Dog/Cat/= |              |             |          |         | web |
| =Foo/Bar.Dog.Cat=  |              |             |          |         | topic |
| =Foo/Bar.Dog.Cat=  |              | 1           | set      |         | topic, attachment |
| =Foo/Bar.Dog/Cat=  |              |             |          |         | attachment |
| =Foo/Bar.Dog/C.t=  |              |             |          |         | attachment |
| =Foo/Bar/Dog.Cat=  | 0            |             |          |         | topic |
| =Foo/Bar/Dog.Cat=  |              | 1           |          |         | topic, attachment |
| =Foo/Bar/Dog/Cat=  |              | 1           |          |         | topic, attachment |
| =Foo/Bar/Dog/C.t=  |              | 1           |          |         | topic, attachment |
| =Foo.Bar.Dog/Cat=  | 0            |             |          |         | attachment |
| =Foo.Bar.Dog/Cat=  |              | 1           |          |         | topic, attachment |
| =Foo.Bar.Dog/C.t=  |              |             |          |         | attachment |

=cut

sub _parse {
    my ( $path, $opts ) = @_;

    print STDERR "parse(): parsing '$path'\n" if TRACE2;
    if ( not defined $opts ) {

  # SMELL vrurg: Isn't it the way to dereference undef? The logic behind this is
  # beyond me for now...
        $opts = {
            web         => $opts->{web},
            webpath     => $opts->{webpath},
            topic       => $opts->{topic},
            rev         => $opts->{rev},
            existAsList => [qw(attachment topic)],
            existAs     => { attachment => 1, topic => 1 }
        };
    }
    ASSERT(
        ( !defined $opts->{rev} || $opts->{rev} =~ m/^[-\+]?\d+$/ ),
        "rev: '"
          . ( defined $opts->{rev} ? $opts->{rev} : 'undef' )
          . "' is numeric"
    ) if DEBUG;
    ASSERT( $opts->{isA} or defined $opts->{existAs} ) if DEBUG;
    if ( $path =~ s/\@([-\+]?\d+)$// ) {

        # $this->{rev} = $1;
        $opts->{rev} = $1;
    }

    # if necessary, populate webpath from web parameter
    if ( not $opts->{webpath} and $opts->{web} ) {
        $opts->{webpath} = [ split( /[\/\.]/, $opts->{web} ) ];
    }

    ASSERT( not $opts->{webpath} or ref( $opts->{webpath} ) eq 'ARRAY' )
      if DEBUG;

    # Because of the way we split, 'Foo/' causes final element to be empty
    if ( $opts->{webpath} and not $opts->{webpath}->[-1] ) {
        pop( @{ $opts->{webpath} } );
    }

    # pre-compute web's string form (avoid unnecessary join()s)
    if ( not $opts->{web} and $opts->{webpath} ) {
        $opts->{web} = join( '/', @{ $opts->{webpath} } );
    }

    # Is the path explicit?
    if ( not $opts->{isA} ) {
        if ( substr( $path, -1, 1 ) eq '/' ) {
            if ( length($path) > 1 ) {
                $opts->{isA} = 'web';
            }
            else {

                # $path eq '/' - the mythical "root" path
                $opts->{isA} = 'root';
            }
        }
        elsif ( substr( $path, 0, 1 ) eq '\'' or $path =~ m/\[/ ) {
            $opts->{isA} = '*';
        }
    }

    # Here we go... short-circuit testing if we already have an isA spec
    if ( $opts->{isA} ) {

        print STDERR "parse(): isA: $opts->{isA}\n" if TRACE2;
        ASSERT( $atomiseAs{ $opts->{isA} } ) if DEBUG;

        # XXX $this to be removed, working purely on $opts hashref.
        $atomiseAs{ $opts->{isA} }->( $opts, $path, $opts );
    }
    else {
        my @separators = ( $path =~ m/([\.\/])/g );
        my $sepboost   = 0;
        my $sepident   = '';
        my $lastsep;
        my $plaus;
        my @trylist;
        my $normalform;
        my %typeatoms;
        my %typescores;
        my $parsed;

        ASSERT( ref( $opts->{existAsList} ) eq 'ARRAY' ) if DEBUG;

        if ( scalar(@separators) ) {

            # build the separator-based identity of the path string, Eg.
            # Foo/Bar/Dog.Cat/B.a.t = 'SdsD'
            # TemporaryAddressTestsTestWeb/SubWeb/SubSubWeb.Topic/Atta.hme.t
            foreach my $sep (@separators) {
                if ( defined $lastsep ) {
                    if ( $lastsep ne $sep ) {
                        $sepident .= $sepidentchars{$sepboost}->{$lastsep};
                        $lastsep  = $sep;
                        $sepboost = 0;
                    }
                    else {
                        $sepboost = 1;
                    }
                }
                else {
                    $lastsep = $sep;
                }
            }
            $sepident .= $sepidentchars{$sepboost}->{$lastsep};
        }
        $plaus = $plausibletable{$sepident};
        print STDERR "Identity\t$sepident calculated for $path, plaustable: "
          . Data::Dumper->Dump( [$plaus] )
          if TRACE;

        # Is the identity known?
        if ($plaus) {

            # Default to exist hinting enabled
            if ( not defined $opts->{existHints} ) {
                $opts->{existHints} = 1;
            }

            # (ab)using %opts to match values from the plausible table
            $opts->{1} = 1;
            $opts->{2} = 1;

            # @trylist is the intersection of existAs list and the plausible
            # list. existAs ordering is used unless string is "unambiguous"
            # form, in which case that type is positioned first.
            foreach my $type ( @{ $opts->{existAsList} } ) {

                # If the type is plausible, and the options support it
                if ( $plaus->{$type} and $opts->{ $plaus->{$type} } ) {

                    # If an "unambiguous" form, put it first in the @trylist.
                    if ( $plaus->{$type} eq 2 ) {
                        unshift( @trylist, $type );
                        $normalform = $type;

                     # If existHints are allowed, add the plausible type to list
                    }
                    elsif ( $opts->{existHints} ) {
                        push( @trylist, $type );
                    }
                }
            }

            # Exist hinting. The first complete hit, or the hit which matches
            # the most (out of the existAsList, Eg.: attachment, topic, web)
            # wins. The former should naturally fall out of the latter, unless
            # the existAs list is not ordered smallestthing-first
            if ( $opts->{existHints} ) {
                my $i        = 0;
                my $ntrylist = scalar(@trylist);
                my $besttype;
                my $bestscore;
                my $bestscoredtype;

                # If a complete hit is detected, we set $besttype & exit early
                while ( $ntrylist > $i and not $besttype ) {
                    my $score;
                    my $type = $trylist[$i];

                    $i += 1;
                    print STDERR "Trying to atomise $path as $type...\n"
                      if TRACE;
                    ASSERT( $atomiseAs{$type} ) if DEBUG;
                    $typeatoms{$type} = $atomiseAs{$type}->( {}, $path, $opts );
                    print STDERR "Atomised $path as $type, result: "
                      . Data::Dumper->Dump( [ $typeatoms{$type} ] )
                      if TRACE;

                    # XXX _existScore is a ClassMethod, sage to remove $this.
                    ( $besttype, $score ) =
                      _existScore( $typeatoms{$type}, $type );

                    if (TRACE) {
                        print STDERR 'existScore: '
                          . ( $score || '' )
                          . ' besttype: '
                          . ( $besttype || '' ) . "\n";
                    }

                    if ( $score
                        and ( not defined $bestscore or $bestscore < $score ) )
                    {
                        $bestscoredtype = $type;
                        $bestscore      = $score;
                    }
                }

                # Unless we already got a perfect hit; find the type for this
                # path that gives the highest score
                if ( not $besttype ) {
                    $besttype = $bestscoredtype;
                }

                # Copy the atoms from the best hit into our instance.
                if ($besttype) {
                    $opts->{web}        = $typeatoms{$besttype}->{web};
                    $opts->{webpath}    = $typeatoms{$besttype}->{webpath};
                    $opts->{topic}      = $typeatoms{$besttype}->{topic};
                    $opts->{tompath}    = $typeatoms{$besttype}->{tompath};
                    $opts->{attachment} = $typeatoms{$besttype}->{attachment};
                    $parsed             = 1;
                }
            }
        }
        if ( not $parsed ) {
            my $type = $normalform || $opts->{catchAs};

            if ($type) {
                ASSERT( $atomiseAs{$type} ) if DEBUG;
                $typeatoms{$type} = $atomiseAs{$type}->( $opts, $path, $opts );
            }
        }
    }
}

#sub _atomiseAs {
#    my ( $this, $that, $path, $type, $opts ) = @_;
#
#    ASSERT($path)             if DEBUG;
#    ASSERT($type)             if DEBUG;
#    ASSERT( $atomiseAs{$type} ) if DEBUG;
#    $atomiseAs{$type}->( $this, $that, $path, $opts );
#
#    return $that;
#}

sub _atomiseAsRoot {
    my ( $that, $path, $opts ) = @_;

    print STDERR "_atomiseAsRoot():\n" if TRACE2;
    ASSERT( $path eq '/' ) if DEBUG;
    $that->{root}       = 1;
    $that->{web}        = undef;
    $that->{webpath}    = undef;
    $that->{topic}      = undef;
    $that->{tompath}    = undef;
    $that->{attachment} = undef;

    return $that;
}

sub _atomiseAsWeb {
    my ( $that, $path, $opts ) = @_;

    print STDERR "_atomiseAsWeb():\n" if TRACE2;
    $that->{web} = $path;
    $that->{webpath} = [ split( /[\.\/]/, $path ) ];
    ASSERT( $that->{web} and ref( $that->{webpath} ) eq 'ARRAY' ) if DEBUG;

    # If we had a path that looks like 'Foo/'
    if ( not $that->{webpath}->[-1] ) {
        pop( @{ $that->{webpath} } );
        chop( $that->{web} );
    }
    $that->{topic}      = undef;
    $that->{tompath}    = undef;
    $that->{attachment} = undef;

    return $that;
}

sub _atomiseAsTopic {
    my ( $that, $path, $opts ) = @_;
    ASSERT($path) if DEBUG;
    my @parts = split( /[\.\/]/, $path );
    my $nparts = scalar(@parts);

    print STDERR "_atomiseAsTopic(): path: $path, nparts: $nparts\n"
      if TRACE2;
    if ( $nparts == 1 ) {
        if (    $opts->{webpath}
            and ref( $opts->{webpath} ) eq 'ARRAY'
            and scalar( @{ $opts->{webpath} } ) )
        {
            $that->{web}     = $opts->{web};
            $that->{webpath} = $opts->{webpath};
            $that->{topic}   = $path;
        }
    }
    else {
        $that->{webpath} = [ @parts[ 0 .. ( $nparts - 2 ) ] ];
        $that->{web} = undef;

        # $that->{web} = join( '/', @{ $that->{webpath} } );
        $that->{topic} = $parts[-1];
    }
    $that->{tompath}    = undef;
    $that->{attachment} = undef;
    ASSERT( $that->{webpath} or not $that->{topic} ) if DEBUG;

    # ASSERT( $that->{web} ) if DEBUG;

    return $that;
}

sub _atomiseAsAttachment {
    my ( $that, $path, $opts ) = @_;

    print STDERR "_atomiseAsAttachment():\n" if TRACE2;
    ASSERT($path) if DEBUG;
    if ( my ( $lhs, $file ) = ( $path =~ m/^(.*?)\/([^\/]+)$/ ) ) {
        $that = _atomiseAsTopic( $that, $lhs, $opts );
        $that->{tompath} = [ 'attachment', $file ];
        $that->{attachment} = $file;
    }
    else {
        if ( $opts->{webpath} and $opts->{topic} ) {
            $that->{webpath}    = $opts->{webpath};
            $that->{web}        = $opts->{web};
            $that->{topic}      = $opts->{topic};
            $that->{tompath}    = [ 'attachment', $path ];
            $that->{attachment} = $path;
        }
    }

    return $that;
}

=begin TML

---++ PRIVATE ClassMethod _atomiseAsTOM ( $that, $path, $opts ) => $that

Parse a small subset ('static' meta path forms) of QuerySearch (VarQUERY)
compatible expressions.

=$opts= is a hashref holding default context

'topic'/ ref part is optional; =_atomiseAsTOM()= falls-back to default topic
context supplied in =$opts= otherwise. In other words, both of these forms are
supported:
   * ='Web/SubWeb.Topic@3'/META:FIELD[name='Colour'].value=
   * =META:FIELD[name='Colour'].value=

| *Form*                            | *tompath*                             | *type* |
| =META=                            | =['META']=                            | meta       |
| =META:FIELD=                      | =['META', 'FIELD']=                     | metatype   |
| =META:FIELD[name='Colour']=       | =['META', 'FIELD', {name => 'Colour'}]= | metamember |
| =META:FIELD[3]=                   | =['META', 'FIELD', 3]=                  | metamember |
| =META:FIELD[name='Colour'].value= | =['META', 'FIELD', {name => 'Colour'}, 'value']= | metakey |
| =META:FIELD[3].value=             | =['META', 'FIELD', 3, 'value']=         | metakey |
| =fields=                          | =['META', 'FIELD']=                     | metatype   |
| =fields[name='Colour']=           | =['META', 'FIELD', {name => 'Colour'}]= | metamember |
| =fields[3]=                       | =['META', 'FIELD', 3]=                  | metamember |
| =fields[name='Colour'].value=     | =['META', 'FIELD', 3, 'value']=         | metakey |
| =MyForm=                          | =['META', 'FIELD', {form => 'MyForm'}]= | metatype |
| =MyForm[name='Colour']=           | =['META', 'FIELD', {form => 'MyForm', name => 'Colour'}]=          | metamember |
| =MyForm[name='Colour'].value=     | =['META', 'FIELD', {form => 'MyForm', name => 'Colour'}, 'value']= | metakey |
| =MyForm.Colour=                   | =['META', 'FIELD', {form => 'MyForm', name => 'Colour'}, 'value']= | metakey |
| =Colour=                          | =['META', 'FIELD', {name => 'Colour'}, 'value']=                   | metakey |
=cut

sub _atomiseAsTOM {
    my ( $that, $path, $opts ) = @_;

    print STDERR "_atomiseAsTOM():\n" if TRACE2;

    # QuerySearch meta path?
    # SMELL: This should be done in the query parser...
    #        ... or at least use Regexp::Grammars
    # TODO: member selectors may only be on 1 or 2 keys, or array index
    if (
        $path =~ m/^
            (                      #  1
                '([^']+)'          #  2 'Web.Topic@123'
                \s* \/ \s*
            )?
            (META:)?               #  3 META:
            ([^\[\s\.]+)           #  4 PART, FIELD, alias, MyForm, FieldName
            (\s* \[ \s*            #  5 [............]  
                (                  #  6  n (or)
                    [-\+]?\d+
                    |(             #  7 name='foo'[ AND bar='cat' [ AND dog='bat' ...]]
                        ([^=\s]+)  #  8    name
                        \s* = \s*  #            =
                        '([^']+)'  #  9         'foo'
                        (          # 10 multi-key selector?
                            \s* AND \s*
                            ([^=\s]+) #  11  bar
                            \s* = \s* #         =
                            '([^']+)' #  12      'cat'
                        )?
                    )
                )
            \s* \])?
            (\s* \. \s*            # 13              .
                (\w+?)             # 14               value
            )?
        $/x
      )
    {
        my $webtopicrev = $2;
        my @tompath;
        my $doneselector;
        my $doneaccessor;

        if ($3) {    # META:
            @tompath = ('META');
            push( @tompath, $4 );
            if ( not $5 and $14 ) {    # Eg. META:TOPICINFO.author
                push( @tompath, undef, $14 );
                $doneselector = 1;
                $doneaccessor = 1;
            }
        }
        elsif ( $pathtypes{$4} ) {     # META, attachment, SECTION, text
            @tompath = ($4);
        }
        elsif ( $Foswiki::Meta::aliases{$4} ) {    # fields, attachments, info
            @tompath = ('META');

            # strip off the 'META:' part
            push( @tompath, substr( $Foswiki::Meta::aliases{$4}, 5 ) );
            if ( not $5 and $14 ) {                # Eg. info.author
                push( @tompath, undef, $14 );
                $doneselector = 1;
                $doneaccessor = 1;
            }
        }
        elsif ($4) {    # SomeFormField or SomethingForm
            @tompath = ('META');
            push( @tompath, 'FIELD' );
            if ( not( $14 or $6 ) ) {    # SomeFormField
                    # SMELL: This catches "'Web.Topic@123'/MyForm" & "MyForm"
                push( @tompath, { name => $4 }, 'value' );
                $doneselector = 1;
                $doneaccessor = 1;
            }
            elsif ( substr( $4, -4, 4 ) eq 'Form' ) {    # SomethingForm
                push( @tompath, { form => $4 } );
                if ($8) {                                # SomethingForm[a=b
                    ASSERT( defined $9 ) if DEBUG;
                    $tompath[-1]->{$8} = $9;
                    if ($11) {    # SomethingForm[a=b AND c=d]
                        ASSERT( defined $12 ) if DEBUG;
                        $tompath[-1]->{$11} = $12;
                    }
                    $doneselector = 1;
                }
                elsif ($6) {      # SomethingForm[n]
                    push( @tompath, $6 );
                    $doneselector = 1;
                    ASSERT( $6 =~ m/^\d+$/ ) if DEBUG;
                }
                elsif ($14) {
                    $tompath[-1]->{name} = $14;
                    push( @tompath, 'value' );
                    $doneaccessor = 1;
                }
            }
            else {    # form not /Form$/ or alias from disabled plugin
                ASSERT(0) if DEBUG;
            }
        }
        else {        # Shouldn't get here
            ASSERT(0) if DEBUG;
        }
        if ( not $doneselector and $6 ) {    # SOMETHING[...]
            if ($8) {                        # SOMETHING[a=b
                ASSERT( defined $9 ) if DEBUG;
                push( @tompath, { $8 => $9 } );
                if ($11) {                   # SOMETHING[a=b AND c=d]
                    ASSERT( defined $12 ) if DEBUG;
                    $tompath[-1]->{$11} = $12;
                }
            }
            else {                           # SOMETHING[n]
                ASSERT($6) if DEBUG;
                push( @tompath, $6 );
                ASSERT( $6 =~ m/^\d+$/ ) if DEBUG;
            }
            $doneselector = 1;
        }
        if ( not $doneaccessor and $14 ) {
            push( @tompath, $14 );
        }
        $that->{tompath} = \@tompath;
        if ($webtopicrev) {
            my $refAddr = Foswiki::Address->new(
                string  => $webtopicrev,
                isA     => 'topic',
                webpath => $opts->{webpath},
                web     => $opts->{web}
            );

            $that->{web}     = $refAddr->{web};
            $that->{webpath} = $refAddr->{webpath};
            $that->{topic}   = $refAddr->{topic};
            $that->{rev}     = $refAddr->{rev};
            ASSERT(
                ( !defined $that->{rev} || $that->{rev} =~ m/^[-\+]?\d+$/ ),
                "rev '"
                  . ( defined $that->{rev} ? $that->{rev} : 'undef' )
                  . "' is numeric"
            ) if DEBUG;
        }
        else {
            $that->{webpath} = $opts->{webpath};
            $that->{topic}   = $opts->{topic};
            $that->{rev}     = undef;
            ASSERT( $that->{webpath} ) if DEBUG;
            ASSERT( $that->{topic} )   if DEBUG;
        }
    }

    return $that;
}

sub _existScore {
    my ( $atoms, $type ) = @_;
    my $score;
    my $perfecttype;

    ASSERT( not $atoms->{tompath} or ref( $atoms->{tompath} ) eq 'ARRAY' )
      if DEBUG;
    ASSERT( $atoms->{web} or ref( $atoms->{webpath} ) eq 'ARRAY' ) if DEBUG;
    if (
            $atoms->{tompath}
        and scalar( @{ $atoms->{tompath} } ) == 2
        and ( $atoms->{tompath}->[0] eq 'attachment' )
        and Foswiki::Func::attachmentExists(
            $atoms->{web}, $atoms->{topic}, $atoms->{tompath}->[1]
        )
      )
    {
        ASSERT(   $atoms->{attachment}
              and $atoms->{attachment} eq $atoms->{tompath}->[1] )
          if DEBUG;
        $perfecttype = $type;
        $score       = 2 + scalar( @{ $atoms->{webpath} } );
    }
    elsif ( $atoms->{topic}
        and Foswiki::Func::topicExists( $atoms->{web}, $atoms->{topic} ) )
    {
        if ( $type eq 'topic' ) {
            $perfecttype = $type;
        }
        $score = 1 + scalar( @{ $atoms->{webpath} } );
    }
    elsif ( $atoms->{web} and Foswiki::Func::webExists( $atoms->{web} ) ) {
        if ( $type eq 'web' ) {
            $perfecttype = $type;
        }
        $score = scalar( @{ $atoms->{webpath} } );
    }
    elsif ( $atoms->{webpath} ) {
        ASSERT( scalar( @{ $atoms->{webpath} } ) ) if DEBUG;
        ASSERT( ref( $atoms->{webpath} ) eq 'ARRAY' ) if DEBUG;
        my $i      = scalar( @{ $atoms->{webpath} } );
        my $nAtoms = scalar( @{ $atoms->{webpath} } );

        while ( $i > 0 and not $score ) {
            $i -= 1;
            if (
                Foswiki::Func::webExists(
                    join( '/', @{ $atoms->{webpath} }[ 0 .. $i ] )
                )
              )
            {
                $score = $i + 1;
            }
        }
    }

    return ( $perfecttype, $score );
}

=begin TML

---++ ClassMethod stringify => $string

Return a string representation of the address.

The output of =stringify()= is understood by =_parse()=, and vice versa.

=cut

sub stringify {
    my ($this) = @_;

    # NOTE Class attributes are been referenced directly in this method. It's ok
    # for ro access only.

    ASSERT( $this->isValid(), 'valid address' ) if DEBUG;

    # Cache the object parameter.
    my $stringified = $this->stringified;

    # If there's a valid address; and check that we haven't already computed
    # the stringification before
    if ( !defined $stringified ) {
        if ( $this->{webpath} ) {
            $stringified =
              join( STRINGIFIED_WEB_SEPARATOR, @{ $this->{webpath} } );
            if ( $this->{topic} ) {
                $stringified .= STRINGIFIED_TOPIC_SEPARATOR . $this->{topic};
                if ( $this->{tompath} ) {
                    ASSERT( ref( $this->{tompath} ) eq 'ARRAY'
                          and scalar( @{ $this->{tompath} } ) )
                      if DEBUG;
                    print STDERR 'tompath:    '
                      . Data::Dumper->Dump( [ $this->{tompath} ] )
                      if TRACEATTACH;
                    print STDERR 'attachment: '
                      . Data::Dumper->Dump( [ $this->{attachment} ] )
                      if TRACEATTACH;
                    ASSERT(
                             $this->{tompath}->[0] ne 'attachment'
                          or not $this->{tompath}->[1]
                          or (  $this->{attachment}
                            and $this->{attachment} eq $this->{tompath}->[1] )
                    ) if DEBUG;
                    if ( $this->{tompath}->[0] eq 'attachment'
                        and scalar( @{ $this->{tompath} } ) == 2 )
                    {
                        $stringified .= '/' . $this->{tompath}->[1];
                        if ( defined $this->{rev} ) {
                            $stringified .= '@' . $this->{rev};
                        }
                    }
                    else {
                        if ( defined $this->{rev} ) {
                            $stringified .= '@' . $this->{rev};
                        }
                        $stringified =
                          '\'' . $stringified . '\'/' . $this->{tompath}->[0];
                        if ( $this->{tompath}->[1] ) {
                            my @path = @{ $this->{tompath} };
                            my $root = shift(@path);

                            if ( $root eq 'META' and scalar(@path) ) {
                                $stringified .= ':' . shift(@path);
                            }
                            if ( scalar(@path) ) {
                                if ( defined $path[0] ) {
                                    $stringified .= '[';
                                    if ( ref( $path[0] ) eq 'HASH' ) {
                                        my @selectorparts;
                                        while ( my ( $key, $value ) =
                                            each %{ $path[0] } )
                                        {
                                            push( @selectorparts,
                                                $key . '=\'' . $value . '\'' );
                                        }
                                        $stringified .=
                                          join( ' AND ', @selectorparts );
                                        shift(@path);
                                    }
                                    else {
                                        ASSERT( $path[0] =~ m/^\d+$/ )
                                          if DEBUG;
                                        $stringified .= shift(@path);
                                    }
                                    $stringified .= ']';
                                }
                                else {
                                    shift @path;
                                }
                                if ( scalar(@path) ) {
                                    ASSERT( scalar(@path) == 1 ) if DEBUG;
                                    $stringified .= '.' . shift(@path);
                                }
                            }
                            ASSERT( not scalar(@path) ) if DEBUG;
                        }
                    }
                }
                elsif ( defined $this->{rev} ) {
                    $stringified .= '@' . $this->{rev};
                }
            }
            else {
                $stringified .= STRINGIFIED_WEB_SEPARATOR;
            }
        }
        else {
            ASSERT( $this->{root} );
            $stringified = '/';
        }
    }
    print STDERR "stringify(): $this->{stringified}\n"
      if TRACE2 and $this->{stringified};

    return $this->stringified($stringified);
}

=begin TML

---++ EXPERIMENTAL ClassMethod root( [$boolean] ) => $boolean

   * =$boolean= - optional, set the hypothetical Foswiki 'root'. Since all
   Foswiki resources must exist under the root, a false value here basically
   means the address object is an undefined/invalid state.

Get/set root

<blockquote class="tml">%X% This method (and the =root= attribute generally)
may be removed before we release Foswiki 2.0. We would rather use web => '/'
</blockquote>

=cut

#around root => sub {
#    my ( $orig, $this, $root ) = @_;
#
#    if ( scalar(@_) == 2 ) {
#        $this->{root} = $root;
#        $this->_invalidate();
#    }
#    else {
#        $this->isValid();
#    }
#
#    return $this->{root};
#};

=begin TML

---++ ClassMethod web( [$name] ) => $name

   * =$name= - optional, set a new web name

Get/set by web string

=cut

around web => sub {
    my $orig  = shift;
    my $this  = shift;
    my ($web) = @_;

    ASSERT(
        scalar(@_) == 1
          or ( defined( $this->webpath )
            and ref( $this->webpath ) eq 'ARRAY' )
    ) if DEBUG;
    if ( scalar(@_) == 1 ) {
        $this->webpath( [ split( /[\/\.]/, $web ) ] );
    }

    # XXX vrurg Would this work for a lazy attribute builder?
    if ( not $this->{web} and defined( $this->webpath ) ) {
        $orig->( $this, join( '/', @{ $this->webpath } ) );
    }
    print STDERR "web(): no web part!\n" if TRACE and not $this->{web};

    return $orig->($this);
};

=begin TML

---++ ClassMethod webpath( [\@webpath] ) => \@webpath

   * =\@webpath= - optional, set a new webpath arrayref

Get/set the webpath arrayref

=cut

#sub webpath {
#    my ( $this, $webpath ) = @_;
#
#    if ( scalar(@_) == 2 ) {
#        $this->{webpath} = $webpath;
#        $this->_invalidate();
#    }
#
#    return $this->{webpath};
#}

=begin TML

---++ ClassMethod topic( [$name] ) => $name

   * =$name= - optional, set a new topic name

Get/set the topic name

=cut

#around topic => sub {
#    my ( $orig, $this, $topic ) = @_;
#
#    if ( scalar(@_) == 2 ) {
#        $this->{topic} = $topic;
#        $this->_invalidate();
#        ASSERT( $this->isValid() ) if DEBUG;
#    }
#    else {
#        $this->isValid();
#    }
#
#    return $this->{topic};
#};

=begin TML

---++ ClassMethod attachment( [$file] ) => $file

   * =$file= - optional, set a new file attachment name

Get/set the file attachment name

=cut

#around attachment => sub {
#    my ( $orig, $this, $attachment ) = @_;
#
#    if ( scalar(@_) == 2 ) {
#        $this->{attachment} = $attachment;
#        $this->{tompath} = [ 'attachment', $attachment ];
#        $this->_invalidate();
#        ASSERT( $this->isValid() ) if DEBUG;
#    }
#    else {
#        $this->isValid();
#    }
#
#    return $this->{attachment};
#};

=begin TML

---++ ClassMethod rev( [$rev] ) => $rev

   * =$rev= - optional, set rev number

Get/set the rev

=cut

around rev => sub {
    my ( $orig, $this, $rev ) = @_;

    if ( scalar(@_) == 2 ) {
        $this->{rev} = $rev;
        $this->_invalidate();
        ASSERT( $this->isValid() ) if DEBUG;
    }
    else {
        $this->isValid();
    }

    return $this->{rev};
};

=begin TML

---++ ClassMethod tompath( [\@tompath] ) => \@tompath

   * =\@tompath= - optional, =tompath= specification into the containing topic.
   The first =$tompath->[0]= element in the array should be one of the following
      * ='attachment'=: =$tompath->[1]= should be a string, Eg. ='Attachment.pdf'=.
      * ='META'=: =$tompath->[1..3]= identify which =META:&lt;type&gt;= or member
      or member key is being addressed:
         * =$tompath->[1]= contains the =META:&lt;type&gt;=, Eg. ='FIELD'=
         * =$tompath->[2]= contains a selector to identify a member of the type:
            * =undef=, for singleton types (such as ='TOPICINFO'=)
            * integer array index
            * hashref =key => 'value'= pairs, Eg. ={name => 'Colour'}=.
            ={name => 'Colour', form => 'MyForm'}= is also supported.
         * =$tompath->[3]= contains the name of a key on the selected member,
         Eg. ='value'=
      * ='SECTION'=: =$tompath->[1]= should be a hashref, Eg.
      ={name => 'mysection', type => 'include'}=
      * ='text'=: addresses the topic text

Get/set the tompath into a topic

=cut

#sub tompath {
#    my ( $this, $tompath ) = @_;
#
#    if ( scalar(@_) == 2 ) {
#        $this->{tompath} = $tompath;
#        $this->_invalidate();
## NOTE vrurg This ASSERT could be ignored as isARRAY would take care of correct
## tompath value.
#        ASSERT(
#            not defined $tompath
#              or (  defined $tompath
#                and ref($tompath) eq 'ARRAY'
#                and scalar( @{$tompath} ) )
#        ) if DEBUG;
#    }
#    else {
#        $this->isValid();
#    }
#
#    return $this->{tompath};
#}

=begin TML

---++ ClassMethod type() => $resourcetype

Returns the resource type name.

=cut

sub type {
    my ($this) = @_;

    return $this->isValid();
}

=begin TML

---++ ClassMethod isA([$resourcetype]) => $boolean

Returns true if the address points to a resource of the specified type.

=cut

sub isA {
    my $this = shift;
    my ($resourcetype) = @_;
    my $result;

    if ( $resourcetype and $this->isValid() ) {
        $result = $this->_isA->{$resourcetype};
    }

    return $result;
}

=begin TML

---++ ClassMethod isValid() => $resourcetype

Returns true if the instance addresses a resource which is one of the following
types:
   * webpath, Eg. =Web/SubWeb/=
   * topic, Eg. =Web/SubWeb.Topic=
   * attachment, Eg. =Web/SubWeb.Topic/Attachment.pdf=
   * attachments , Eg. ='Web/SubWeb.Topic/attachment'=
   * meta, Eg. ='Web/SubWeb.Topic'/META=
   * metatype, Eg. ='Web/SubWeb.Topic'/META:FIELD=
   * metamember, Eg. ='Web/SubWeb.Topic'/META:FIELD[name='Colour']= or ='Web/SubWeb.Topic'/META:FIELD[0]=
   * metakey, Eg. ='Web/SubWeb.Topic'/META:FIELD[name='Colour'].value= or ='Web/SubWeb.Topic'/META:FIELD[0].value=
   * section, Eg. ='Web/SubWeb.Topic'/SECTION[name='something']=
   * sections, Eg. ='Web/SubWeb.Topic'/SECTION=
   * text, Eg. ='Web/SubWeb.Topic'/text=

=cut

sub isValid {
    my ($this) = @_;

    # Avoid deep recursion.
    return undef if !$this->_initialized || $this->_isValidating;

    $this->_isValidating(1);

    if ( not $this->_has_isA ) {
        print STDERR "isValid(): we don't know what we are (yet)\n"
          if TRACEVALID;
        if ( $this->topic ) {
            $this->_trace_have_valid('topic') if TRACEVALID;
            ASSERT( $this->topic !~ /[\/\.]/,
                "topic '" . $this->topic . "' contains no path separators" )
              if DEBUG;
            if ( $this->webpath ) {
                $this->_trace_have_valid('webpath') if TRACEVALID;
                if ( $this->attachment ) {
                    $this->_trace_is_valid('attachment') if TRACEVALID;
                    $this->_type('attachment');
                }
                elsif ( $this->tompath ) {
                    ASSERT( ref( $this->tompath ) eq 'ARRAY'
                          and scalar( @{ $this->tompath } ) )
                      if DEBUG;
<<<<<<< HEAD

# vrurg This ASSERT had a mistype in non-Moo version which was making it harmless. In fact, it seems to be incorrect.
#ASSERT(
#    not(    $this->tompath->[0]
#        and $this->tompath->[0] eq 'attachment' )
#) if DEBUG;
                    ASSERT( $pathtypes{ $this->tompath->[0] } ) if DEBUG;
                    $this->_type( $pathtypes{ $this->tompath->[0] }
                          ->{ scalar( @{ $this->tompath } ) } );
                    $this->_trace_is_valid( $this->_type ) if TRACEVALID;
=======
                    ASSERT(
                        not(    $this->{tompath}->[0]
                            and $this->{tompath}->[0] eq 'attachment' )
                    ) if DEBUG;
                    ASSERT( $pathtypes{ $this->{tompath}->[0] } ) if DEBUG;
                    $this->{type} =
                      $pathtypes{ $this->{tompath}->[0] }
                      ->{ scalar( @{ $this->{tompath} } ) };
                    $this->_trace_is_valid( $this->{type} ) if TRACEVALID;
>>>>>>> 33494cb4
                }
                else {
                    ASSERT( not defined $this->tompath ) if DEBUG;
                    $this->_trace_is_valid('topic') if TRACEVALID;
                    $this->_type('topic');
                }
            }
        }
        elsif ( $this->webpath
            and not defined $this->tompath )
        {
            $this->_trace_is_valid('webpath') if TRACEVALID;
            $this->_type('webpath');
        }
        elsif ( $this->root ) {
            $this->_trace_is_valid('root') if TRACEVALID;
            $this->_type('root');
        }
        else {
            $this->_type(undef);
        }
        if ( $this->_type ) {
            $this->_isA( { $this->_type => 1 } );
            $this->root(1);
        }
        else {
            print STDERR "isValid(): INVALID: " . $this->_trace_stringify($this)
              if TRACEVALID;
            $this->_isA( {} );
        }
        ASSERT(
            ( !defined $this->{rev} || $this->{rev} =~ m/^[-\+]?\d+$/ ),
            "rev '"
              . ( defined $this->{rev} ? $this->{rev} : 'undef' )
              . "' is numeric"
        ) if DEBUG;
    }
    print STDERR "isValid(): final type is: ", $this->_type, "\n" if TRACEVALID;

    $this->_isValidating(0);

    return $this->_type;
}

sub _trace_stringify {
    my ( $this, $thing ) = @_;

    if ( ref($thing) ) {
        require Data::Dumper;
        $thing = Data::Dumper->Dump( [$thing] );
    }

    return $thing;
}

sub _trace_have_valid {
    my ( $this, $what ) = @_;

    print STDERR "isValid(): have $what => '"
      . $this->_trace_stringify( $this->{$what} ) . "'\n"
      if TRACEVALID;
}

sub _trace_is_valid {
    my ( $this, $what ) = @_;

    print STDERR "isValid(): type is $what => '"
      . $this->_trace_stringify( $this->{$what} ) . "'\n"
      if TRACEVALID;
}

# Internally, this is called so that the next isValid() call will re-evaluate
# identity and validity of the instance; also, if any of the setters are used,
# invalidates the cached stringify value
sub _invalidate {
    my ($this) = @_;

    return if $this->_isValidating;

    $this->clear_stringified;
    $this->_clear_isA;
}

# This is a common trigger for atributes which values have influence over the
# object state.
sub _validationTrigger {
    my $this = shift;
    $this->_invalidate;

    unless ( $this->_isValidating || !$this->_initialized ) {
        my $isValid = $this->isValid;
    }
}

=begin TML

---++ ClassMethod equiv ( $otherAddr ) => $boolean

Return true if this address resolves to the same resource as =$otherAddr=

=cut

sub equiv {
    my ( $this, $other ) = @_;
    my $nwebpath;
    my $equal     = 0;
    my $thistype  = $this->type();
    my $othertype = $other->type();

    # Same type?
    if ( $thistype and $othertype and $thistype eq $othertype ) {

        # Confirm the ->type() is sane
        ASSERT(
            ( not defined $this->{tompath} and not defined $other->{tompath} )
              or (  defined $this->{tompath}
                and defined $other->{tompath}
                and ref( $this->{tompath} )  eq 'ARRAY'
                and ref( $other->{tompath} ) eq 'ARRAY'
                and scalar( @{ $this->{tompath} } )
                and scalar( @{ $other->{tompath} } )
                and scalar( @{ $this->{tompath} } ) ==
                scalar( @{ $other->{tompath} } ) )
        ) if DEBUG;
        ASSERT(
            ( not defined $this->{tompath} and not defined $other->{tompath} )
              or (  defined $this->{tompath}
                and defined $other->{tompath}
                and $this->{tompath}->[0] eq $other->{tompath}->[0] )
        ) if DEBUG;
        if ( $this->{webpath} ) {
            if ( $this->_eq( $this->{webpath}, $other->{webpath} ) ) {
                if ( $this->_eq( $this->{topic}, $other->{topic} ) ) {
                    if ( $this->_eq( $this->{tompath}, $other->{tompath} ) ) {
                        $equal = 1;
                    }
                    elsif (TRACE) {
                        print STDERR "equiv(): tompaths weren't equal\n";
                    }
                }
                elsif (TRACE) {
                    print STDERR "equiv(): topics weren't equal\n";
                }
            }
            elsif (TRACE) {
                print STDERR "equiv(): webpath wasn't equal\n";
            }
        }
        elsif ( $this->{root} ) {
            if ( $other->{root} ) {
                $equal = 1;
            }
            elsif (TRACE) {
                print STDERR "equiv(): roots weren't equal\n";
            }
        }
    }
    elsif (TRACE) {
        print STDERR "equiv(): types weren't equal\n";
    }
    if ( not $equal ) {
        print STDERR "equiv(): NOT equal "
          . Data::Dumper->Dump( [$this] ) . " vs "
          . Data::Dumper->Dump( [$other] ) . "\n"
          if TRACE;
    }

    return $equal;
}

sub _eq {
    my ( $this, $a, $b ) = @_;
    my $equal = 1;
    my $refA  = ref($a);
    my $refB  = ref($b);

    if ($refA) {
        if ( $refB and $refA eq $refB ) {
            if ( $refA eq 'ARRAY' ) {
                my $n = scalar( @{$a} );

                if ( $n == scalar( @{$b} ) ) {
                    my $i = 0;

                    while ( $equal and $i < $n ) {
                        $equal = $this->_eq( $a->[$i], $b->[$i] );
                        $i += 1;
                    }
                }
                else {
                    $equal = 0;
                }
            }
            elsif ( $refB eq 'HASH' ) {
                my @keys = keys %{$a};
                my $n    = scalar(@keys);

                if ( $n == scalar( keys %{$b} ) ) {
                    my $i = 0;

                    while ( $equal and $i < $n ) {
                        if ( exists $b->{ $keys[$i] } ) {
                            $equal =
                              $this->_eq( $a->{ $keys[$i] },
                                $b->{ $keys[$i] } );
                            $i += 1;
                        }
                        else {
                            $equal = 0;
                        }
                    }
                }
            }
        }
    }
    elsif ($refB
        or ( defined $a and not defined $b or not defined $a and defined $b )
        or ( defined $a and defined $b and $a ne $b ) )
    {
        $equal = 0;
    }

    return $equal;
}

1;
__END__
Author: Paul.W.Harvey@csiro.au

Foswiki - The Free and Open Source Wiki, http://foswiki.org/

Copyright (C) 2008-2011 Foswiki Contributors. Foswiki Contributors
are listed in the AUTHORS file in the root of this distribution.
NOTE: Please extend that file, not this notice.

This program is free software; you can redistribute it and/or
modify it under the terms of the GNU General Public License
as published by the Free Software Foundation; either version 2
of the License, or (at your option) any later version. For
more details read LICENSE in the root of this distribution.

This program is distributed in the hope that it will be useful,
but WITHOUT ANY WARRANTY; without even the implied warranty of
MERCHANTABILITY or FITNESS FOR A PARTICULAR PURPOSE.

As per the GPL, removal of this notice is prohibited.<|MERGE_RESOLUTION|>--- conflicted
+++ resolved
@@ -1609,28 +1609,14 @@
                     ASSERT( ref( $this->tompath ) eq 'ARRAY'
                           and scalar( @{ $this->tompath } ) )
                       if DEBUG;
-<<<<<<< HEAD
-
-# vrurg This ASSERT had a mistype in non-Moo version which was making it harmless. In fact, it seems to be incorrect.
-#ASSERT(
-#    not(    $this->tompath->[0]
-#        and $this->tompath->[0] eq 'attachment' )
-#) if DEBUG;
+                    ASSERT(
+                        not(    $this->tompath->[0]
+                            and $this->tompath->[0] eq 'attachment' )
+                    ) if DEBUG;
                     ASSERT( $pathtypes{ $this->tompath->[0] } ) if DEBUG;
                     $this->_type( $pathtypes{ $this->tompath->[0] }
                           ->{ scalar( @{ $this->tompath } ) } );
                     $this->_trace_is_valid( $this->_type ) if TRACEVALID;
-=======
-                    ASSERT(
-                        not(    $this->{tompath}->[0]
-                            and $this->{tompath}->[0] eq 'attachment' )
-                    ) if DEBUG;
-                    ASSERT( $pathtypes{ $this->{tompath}->[0] } ) if DEBUG;
-                    $this->{type} =
-                      $pathtypes{ $this->{tompath}->[0] }
-                      ->{ scalar( @{ $this->{tompath} } ) };
-                    $this->_trace_is_valid( $this->{type} ) if TRACEVALID;
->>>>>>> 33494cb4
                 }
                 else {
                     ASSERT( not defined $this->tompath ) if DEBUG;
