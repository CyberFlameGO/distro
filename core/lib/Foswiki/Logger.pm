--- conflicted
+++ resolved
@@ -130,29 +130,6 @@
     $login = $users->getLoginName($user) if ($users);
     $_[0]->{user} = $login if $login;
 
-<<<<<<< HEAD
-    unless ( defined $_[0]->{agent} ) {
-        my $agent    = '';
-        my $cgiQuery = $Foswiki::app->request;
-        if ($cgiQuery) {
-            my $agentStr = $cgiQuery->user_agent();
-            if ($agentStr) {
-                if ( $agentStr =~
-m/(MSIE 6|MSIE 7|MSIE 8|MSI 9|Firefox|Opera|Konqueror|Chrome|Safari)/
-                  )
-                {
-                    $_[0]->{agent} = $1;
-                }
-                else {
-                    $agentStr =~ m/([\w]+)/;
-                    $_[0]->{agent} = $1;
-                }
-            }
-        }
-    }
-
-=======
->>>>>>> 57cad54f
     unless ( defined $_[0]->{remoteAddr} ) {
         $_[0]->{remoteAddr} = $Foswiki::app->request->remoteAddress || ''
           if ( defined $Foswiki::app->request );
