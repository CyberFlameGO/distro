--- conflicted
+++ resolved
@@ -42,15 +42,6 @@
 
 BEGIN {
     if (CHECKLEAK) {
-<<<<<<< HEAD
-        eval "use Devel::Leak::Object qw{ GLOBAL_bless };";
-        if ($@) {
-            say STDERR "!!! Failed to load Devel::Leak::Object\n", $@;
-        }
-        else {
-            $Devel::Leak::Object::TRACKSOURCELINES = 1;
-            $Devel::Leak::Object::TRACKSTACK       = 1;
-=======
         foreach my $class (qw(Unit::Leak::Object Devel::Leak::Object)) {
             eval "use $class qw{ GLOBAL_bless };";
             if ($@) {
@@ -64,7 +55,6 @@
                 $statusSub     = $class->can('status');
                 last;
             }
->>>>>>> f798fe26
         }
     }
 }
@@ -72,11 +62,7 @@
 my $app = sub {
     my $env = shift;
 
-<<<<<<< HEAD
-    Devel::Leak::Object::checkpoint if CHECKLEAK;
-=======
     &$checkpointSub if CHECKLEAK;
->>>>>>> f798fe26
 
     $env->{FOSWIKI_SCRIPTS} = $scriptDir unless $env->{FOSWIKI_SCRIPTS};
 
