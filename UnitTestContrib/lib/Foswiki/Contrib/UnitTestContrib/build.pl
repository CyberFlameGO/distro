#!/usr/bin/env perl
<<<<<<< HEAD
=======
use strict;
use warnings;

>>>>>>> 215bcece
BEGIN {
    unshift @INC, split( /:/, $ENV{FOSWIKI_LIBS} );
}
use Foswiki::Contrib::Build;

# Create the build object
my $build = new Foswiki::Contrib::Build('UnitTestContrib');

# Build the target on the command line, or the default target
$build->build( $build->{target} );
<|MERGE_RESOLUTION|>--- conflicted
+++ resolved
@@ -1,10 +1,7 @@
 #!/usr/bin/env perl
-<<<<<<< HEAD
-=======
 use strict;
 use warnings;
 
->>>>>>> 215bcece
 BEGIN {
     unshift @INC, split( /:/, $ENV{FOSWIKI_LIBS} );
 }
