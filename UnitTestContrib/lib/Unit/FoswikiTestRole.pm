--- conflicted
+++ resolved
@@ -618,14 +618,8 @@
     $app->cfg->data->{Store}{Implementation} ||= 'Foswiki::Store::PlainFile';
 
     $params{env} //= $app->cloneEnv;
-<<<<<<< HEAD
-    my $cfgData = $app->cfg->clone->data;
-    my $newApp =
-      Unit::TestApp->new( cfgParams => { data => $cfgData, }, %params );
-=======
     $params{cfg} //= $app->cfg->clone;
     my $newApp = Unit::TestApp->new(%params);
->>>>>>> 8daa1729
 
     $this->app($newApp);
     $this->_fixupAppObjects;
