package FuncUsersTests;

use strict;
use warnings;

# These tests should pass for all usermappers written.
# Some basic tests for adding/removing users in the Foswiki users topic,
# and finding them again.

use FoswikiFnTestCase();
our @ISA = qw( FoswikiFnTestCase );

use Foswiki();
use Foswiki::Func();
use Foswiki::UI::Register();
use Foswiki::Configure::Dependency ();
use Foswiki::AccessControlException();
use Foswiki::Contrib::JsonRpcContrib::Error();
use Data::Dumper;
use Error qw( :try );

my %loginname;
my $post11;

sub new {
    my ( $class, @args ) = @_;
    my $self = $class->SUPER::new( 'FuncUsers', @args );

    my $dep = Foswiki::Configure::Dependency->new(
        type    => "perl",
        module  => "Foswiki",
        version => ">=1.2"
    );
    ( $post11, my $message ) = $dep->checkDependency();

    return $self;
}

sub loadExtraConfig {
    my ( $this, $context, @args ) = @_;

    $this->SUPER::loadExtraConfig( $context, @args );

    if ($post11) {

#turn on the MongoDBPlugin so that the saved data goes into mongoDB
#This is temoprary until Crawford and I cna find a way to push dependencies into unit tests
        if (   ( $Foswiki::cfg{Store}{SearchAlgorithm} =~ m/MongoDB/ )
            or ( $Foswiki::cfg{Store}{QueryAlgorithm} =~ m/MongoDB/ )
            or ( $context =~ m/MongoDB/ ) )
        {
            $Foswiki::cfg{Plugins}{MongoDBPlugin}{Module} =
              'Foswiki::Plugins::MongoDBPlugin';
            $Foswiki::cfg{Plugins}{MongoDBPlugin}{Enabled}             = 1;
            $Foswiki::cfg{Plugins}{MongoDBPlugin}{EnableOnSaveUpdates} = 1;

#push(@{$Foswiki::cfg{Store}{Listeners}}, 'Foswiki::Plugins::MongoDBPlugin::Listener');
            $Foswiki::cfg{Store}{Listeners}
              {'Foswiki::Plugins::MongoDBPlugin::Listener'} = 1;
            require Foswiki::Plugins::MongoDBPlugin;
            Foswiki::Plugins::MongoDBPlugin::getMongoDB()
              ->remove( $this->{test_web}, 'current',
                { '_web' => $this->{test_web} } );
        }
    }

    return;
}

sub AllowLoginName {
    my $this = shift;
    $Foswiki::cfg{Register}{AllowLoginName} = 1;
    $loginname{UserA}                       = 'usera';
    $loginname{UserA86}                     = 'usera86';
    $loginname{User86A}                     = 'user86a';
    $loginname{UserB}                       = 'userb';
    $loginname{UserC}                       = 'userc';
    $loginname{UserE}                       = 'usere';
    $loginname{NonExistantuser}             = 'nonexistantuser';
    $loginname{ScumBag}                     = 'scum';
    $loginname{UserZ}                       = 'userz';

    $loginname{DotLogin}   = 'dot.login';
    $loginname{EmailLogin} = 'email@example.com';

    return;
}

sub DontAllowLoginName {
    my $this = shift;
    $Foswiki::cfg{Register}{AllowLoginName} = 0;
    $loginname{UserA}                       = 'UserA';
    $loginname{UserA86}                     = 'UserA86';
    $loginname{User86A}                     = 'User86A';
    $loginname{UserB}                       = 'UserB';
    $loginname{UserC}                       = 'UserC';
    $loginname{UserE}                       = 'UserE';
    $loginname{NonExistantuser}             = 'NonExistantuser';
    $loginname{ScumBag}                     = 'scum';

    #the scum user was registered _before_ these options in the base class
    $loginname{UserZ} = 'UserZ';

    $loginname{DotLogin}   = 'DotLogin';
    $loginname{EmailLogin} = 'EmailLogin';

    return;
}

sub TemplateLoginManager {
    $Foswiki::cfg{LoginManager} = 'Foswiki::LoginManager::TemplateLogin';

    return;
}

sub ApacheLoginManager {
    $Foswiki::cfg{LoginManager} = 'Foswiki::LoginManager::ApacheLogin';

    return;
}

sub NoLoginManager {
    $Foswiki::cfg{LoginManager} = 'Foswiki::LoginManager';

    return;
}

sub BaseUserMapping {
    my $this = shift;
    $Foswiki::cfg{UserMappingManager} = 'Foswiki::Users::BaseUserMapping';

    return;
}

sub TopicUserMapping {
    my $this = shift;
    $Foswiki::cfg{UserMappingManager} = 'Foswiki::Users::TopicUserMapping';
    $this->set_up_for_verify();

    return;
}

sub NonePasswordManager {
    $Foswiki::cfg{PasswordManager} = 'none';

    return;
}

sub HtPasswordPasswordManager {
    $Foswiki::cfg{PasswordManager} = 'Foswiki::Users::HtPasswdUser';

    return;
}

# See the pod doc in Unit::TestCase for details of how to use this
sub fixture_groups {
    return (
        [ 'NoLoginManager', 'ApacheLoginManager', 'TemplateLoginManager' ],
        [ 'AllowLoginName', 'DontAllowLoginName' ],
        [ 'NonePasswordManager', 'HtPasswordPasswordManager' ],
        ['TopicUserMapping']
    );    #TODO: 'BaseUserMapping'
}

#if we can't register, then thngs like GetCanonicalId(UserA) will fail, returning '' or undef
#TODO: These unit tests were not written to support the $Foswiki::cfg{PasswordManager} eq 'none' case
#need to analyse each test here and work out how they should work (ie, there is no spec either.)
sub noUsersRegistered {
    my $this = shift;
    return (
        ( $Foswiki::cfg{PasswordManager} eq 'none' )
          &&

          #            ($Foswiki::cfg{Register}{AllowLoginName} == 0) &&
          (
            $Foswiki::cfg{UserMappingManager} eq
            'Foswiki::Users::TopicUserMapping'
          )

#           &&  ($Foswiki::cfg{LoginManager} eq 'Foswiki::LoginManager::TemplateLogin')
    );
}

#delay the calling of set_up til after the cfg's are set by above closure
sub set_up_for_verify {
    my $this = shift;

    $this->createNewFoswikiSession( $Foswiki::cfg{AdminUserLogin} );

    try {
        $this->registerUser( $loginname{UserA}, 'User', 'A',
            'user@example.com' );

        $this->registerUser( $loginname{UserA86}, 'User', 'A86',
            'user86@example.com' );
        $this->registerUser( $loginname{User86A}, 'User86', 'A',
            'user86a@example.com' );

        #TODO:
        #this should fail... as its the same as the one above
        #$this->registerUser('user862a', 'User', '86A', 'user862a@example.com');
        #this one does fail..
        #$this->registerUser('86usera', '86User', 'A', 'user86a@example.com');
        $this->registerUser( $loginname{UserB}, 'User', 'B',
            'user@example.com' );
        $this->registerUser( $loginname{UserC}, 'User', 'C',
            'userc@example.com;userd@example.com' );

        $this->registerUser( $loginname{UserE}, 'User', 'E',
            'usere@example.com' );

        $this->registerUser( $loginname{UserZ}, 'User', 'Z',
            'userZ@example.com' );

        $this->registerUser( $loginname{DotLogin}, 'Dot', 'Login',
            'dot@example.com' );

        #$Foswiki::cfg{NameFilter} = qr/[\s\*?~^\$@%`"'&;|<>\[\]#\x00-\x1f]/;

#            $this->registerUser($loginname{EmailLogin}, 'Email', 'Login', 'email@example.com');

        my ($topicObject) =
          Foswiki::Func::readTopic( $this->{users_web}, 'AandBGroup' );
        $topicObject->text(
            "   * Set GROUP = UserA, UserB, $Foswiki::cfg{AdminUserWikiName}");
        $topicObject->save();
        $topicObject->finish();
        ($topicObject) =
          Foswiki::Func::readTopic( $this->{users_web}, 'AandCGroup' );
        $topicObject->text("   * Set GROUP = UserA, UserC");
        $topicObject->save();
        $topicObject->finish();
        ($topicObject) =
          Foswiki::Func::readTopic( $this->{users_web}, 'BandCGroup' );
        $topicObject->text("   * Set GROUP = UserC, UserB");
        $topicObject->save();
        $topicObject->finish();
        ($topicObject) =
          Foswiki::Func::readTopic( $this->{users_web}, 'NestingGroup' );
        $topicObject->text("   * Set GROUP = UserE, AandCGroup, BandCGroup");
        $topicObject->save();
        $topicObject->finish();
        ($topicObject) =
          Foswiki::Func::readTopic( $this->{users_web}, 'ScumGroup' );
        $topicObject->text(
"   * Set GROUP = UserA, $Foswiki::cfg{DefaultUserWikiName}, $loginname{UserZ}"
        );
        $topicObject->save();
        $topicObject->finish();
        ($topicObject) =
          Foswiki::Func::readTopic( $this->{users_web},
            $Foswiki::cfg{SuperAdminGroup} );
        $topicObject->text(
            "   * Set GROUP = UserA, $Foswiki::cfg{AdminUserWikiName}");
        $topicObject->save();
        $topicObject->finish();
    }
    catch Foswiki::AccessControlException with {
        my $e = shift;
        $this->assert( 0, $e->stringify() );
    }
    catch Error::Simple with {
        $this->assert( 0, shift->stringify() || '' );
    };

    # Force a re-read

    $this->createNewFoswikiSession();

    @FoswikiFntestCase::mails = ();

    return;
}

sub verify_emailToWikiNames {
    my $this = shift;

    return if ( $this->noUsersRegistered() );

    my @users = Foswiki::Func::emailToWikiNames( 'userc@example.com', 1 );
    $this->assert_str_equals( "UserC", join( ',', @users ) );
    @users = Foswiki::Func::emailToWikiNames( 'userd@example.com', 0 );
    $this->assert_str_equals( "$this->{users_web}.UserC", join( ',', @users ) );
    @users = Foswiki::Func::emailToWikiNames( 'user@example.com', 1 );
    $this->assert_str_equals( "UserA,UserB", join( ',', sort @users ) );

    return;
}

sub verify_wikiNameToEmails {
    my $this = shift;

    return if ( $this->noUsersRegistered() );

    my @emails = Foswiki::Func::wikinameToEmails('UserA');
    $this->assert_str_equals( "user\@example.com", join( ',', @emails ) );
    @emails = Foswiki::Func::wikinameToEmails('UserB');
    $this->assert_str_equals( "user\@example.com", join( ',', @emails ) );
    @emails = Foswiki::Func::wikinameToEmails('UserC');
    $this->assert_str_equals(
        "userd\@example.com,userc\@example.com",
        join( ',', reverse sort @emails )
    );
    @emails = Foswiki::Func::wikinameToEmails('AandCGroup');
    $this->assert_str_equals(
        "userd\@example.com,userc\@example.com,user\@example.com",
        join( ',', reverse sort @emails ) );

    return;
}

sub verify_eachUser {
    my $this = shift;
    @FoswikiFntestCase::mails = ();

    my @list;
    my $ite = Foswiki::Func::eachUser();
    while ( $ite->hasNext() ) {
        my $u = $ite->next();
        push( @list, $u );
    }
    my $ulist = join( ',', sort @list );

    my @correctList;
    if (
        $Foswiki::cfg{UserMappingManager} eq 'Foswiki::Users::BaseUserMapping' )
    {
        @correctList =
          qw/ProjectContributor RegistrationAgent UnknownUser WikiGuest/;
    }
    else {
        @correctList =
          qw/ProjectContributor RegistrationAgent UnknownUser User86A UserA UserA86 UserB UserC UserE UserZ WikiGuest DotLogin/;
        if ( $Foswiki::cfg{Register}{AllowLoginName} == 1 ) {
            push @correctList, 'ScumBag'
              ; # this user is created in the base class with the assumption of AllowLoginName
        }
        else {
            push @correctList, 'scum';    #
        }
    }
    push @correctList, $Foswiki::cfg{AdminUserWikiName};
    my $correct = join( ',', sort @correctList );
    $this->assert_str_equals( $correct, $ulist );

    return;
}

sub verify_eachGroupTraditional {
    my $this = shift;
    my @list;

    $Foswiki::cfg{SuperAdminGroup} = 'AdminGroup';

    # Force a re-read

    $this->createNewFoswikiSession();

    @FoswikiFntestCase::mails = ();

    my $ite = Foswiki::Func::eachGroup();
    while ( $ite->hasNext() ) {
        my $u = $ite->next();
        push( @list, $u );
    }
    my $ulist = join( ',', sort @list );
    my @correctList;
    if (
        $Foswiki::cfg{UserMappingManager} eq 'Foswiki::Users::BaseUserMapping' )
    {
        @correctList = qw/AdminGroup BaseGroup/;
    }
    else {
        @correctList =
          qw/AandBGroup AandCGroup BandCGroup NestingGroup ScumGroup AdminGroup BaseGroup/;
    }
    my $correct = join( ',', sort @correctList );
    $this->assert_str_equals( $correct, $ulist );

    return;
}

sub verify_eachGroupCustomAdmin {
    my $this = shift;
    my @list;

    $Foswiki::cfg{SuperAdminGroup} = 'Super Admin';

    # Force a re-read

    $this->createNewFoswikiSession();

    @FoswikiFntestCase::mails = ();

    my $ite = Foswiki::Func::eachGroup();
    while ( $ite->hasNext() ) {
        my $u = $ite->next();
        push( @list, $u );
    }
    my $ulist = join( ',', sort @list );
    my @correctList;
    if (
        $Foswiki::cfg{UserMappingManager} eq 'Foswiki::Users::BaseUserMapping' )
    {
        @correctList = qw/BaseGroup/;
    }
    else {
        @correctList =
          qw/AdminGroup AandBGroup AandCGroup BandCGroup NestingGroup ScumGroup BaseGroup/;
    }
    push @correctList, $Foswiki::cfg{SuperAdminGroup};
    my $correct = join( ',', sort @correctList );
    $this->assert_str_equals( $correct, $ulist );

    return;
}

# SMELL: nothing tests if we are an admin!
sub verify_isAnAdmin {
    my $this     = shift;
    my $iterator = Foswiki::Func::eachUser();
    while ( $iterator->hasNext() ) {
        my $u = $iterator->next();
        $u =~ m/.*\.(.*)/;
        $Foswiki::Plugins::SESSION->{user} = $u;
        my $sadmin = Foswiki::Func::isAnAdmin($u);

        next if ( $this->noUsersRegistered() && ( $u eq 'UserA' ) );

        if (
            $u eq $Foswiki::cfg{AdminUserWikiName}

#having rego agent an admin pretty much defeats the purpose of not making WikiGuest admin
#            || $u eq $Foswiki::cfg{Register}{RegistrationAgentWikiName}
            || $u eq 'UserA'
          )
        {
            $this->assert( $sadmin, $u );
        }
        else {
            $this->assert( !$sadmin, $u );
        }
    }

    return;
}

sub verify_isGroupMember {
    my $this = shift;

    return if ( $this->noUsersRegistered() );

    $Foswiki::Plugins::SESSION->{user} =
      $Foswiki::Plugins::SESSION->{users}
      ->getCanonicalUserID( $loginname{UserA} );
    $this->assert( $Foswiki::Plugins::SESSION->{user} );
    $this->assert( Foswiki::Func::isGroupMember('AandBGroup') );
    $this->assert( Foswiki::Func::isGroupMember('AandCGroup') );
    $this->assert( !Foswiki::Func::isGroupMember('BandCGroup') );
    $this->assert( Foswiki::Func::isGroupMember( 'BandCGroup', 'UserB' ) );
    $this->assert( Foswiki::Func::isGroupMember( 'BandCGroup', 'UserC' ) );
    $this->assert(
        Foswiki::Func::isGroupMember(
            'ScumGroup', $Foswiki::cfg{DefaultUserWikiName}
        )
    );

    $this->assert( Foswiki::Func::isGroupMember( 'ScumGroup', 'UserZ' ) );
    $this->assert(
        Foswiki::Func::isGroupMember( 'ScumGroup', $loginname{UserZ} ) );

    return;
}

sub verify_eachMembership {
    my $this = shift;

    return if ( $this->noUsersRegistered() );

    my @list;
    my $it = Foswiki::Func::eachMembership('UserA');
    while ( $it->hasNext() ) {
        my $g = $it->next();
        push( @list, $g );
    }
    $this->assert_str_equals(
        'AandBGroup,AandCGroup,AdminGroup,NestingGroup,ScumGroup',
        join( ',', sort @list ) );
    $it   = Foswiki::Func::eachMembership('UserB');
    @list = ();
    while ( $it->hasNext() ) {
        my $g = $it->next();
        push( @list, $g );
    }
    $this->assert_str_equals( 'AandBGroup,BandCGroup,NestingGroup',
        join( ',', sort @list ) );

    $it   = Foswiki::Func::eachMembership('UserC');
    @list = ();
    while ( $it->hasNext() ) {
        my $g = $it->next();
        push( @list, $g );
    }
    $this->assert_str_equals( 'AandCGroup,BandCGroup,NestingGroup',
        sort join( ',', @list ) );

    $it   = Foswiki::Func::eachMembership('UserE');
    @list = ();
    while ( $it->hasNext() ) {
        my $g = $it->next();
        push( @list, $g );
    }
    $this->assert_str_equals( 'NestingGroup', sort join( ',', @list ) );

    $it   = Foswiki::Func::eachMembership('WikiGuest');
    @list = ();
    while ( $it->hasNext() ) {
        my $g = $it->next();
        push( @list, $g );
    }
    $this->assert_str_equals( 'BaseGroup,ScumGroup', sort join( ',', @list ) );

    $it   = Foswiki::Func::eachMembership( $loginname{UserZ} );
    @list = ();
    while ( $it->hasNext() ) {
        my $g = $it->next();
        push( @list, $g );
    }
    $this->assert_str_equals( 'ScumGroup', sort join( ',', @list ) );

    $it   = Foswiki::Func::eachMembership('UserZ');
    @list = ();
    while ( $it->hasNext() ) {
        my $g = $it->next();
        push( @list, $g );
    }
    $this->assert_str_equals( 'ScumGroup', sort join( ',', @list ) );

    return;
}

sub verify_eachMembershipDefault {
    my $this = shift;

    return if ( $this->noUsersRegistered() );

    my $it   = Foswiki::Func::eachMembership();
    my @list = ();
    while ( $it->hasNext() ) {
        my $g = $it->next();
        push( @list, $g );
    }
    $this->annotate(
        $Foswiki::Plugins::SESSION->{user} . " is member of...\n" );
    $this->assert_str_equals( 'BaseGroup,ScumGroup', sort join( ',', @list ) );

    return;
}

sub verify_eachGroupMember {
    my $this = shift;

    return if ( $this->noUsersRegistered() );

    my $it = Foswiki::Func::eachGroupMember('AandBGroup');
    my @list;
    while ( $it->hasNext() ) {
        my $g = $it->next();
        push( @list, $g );
    }
    $this->assert_str_equals( "UserA,UserB,$Foswiki::cfg{AdminUserWikiName}",
        sort join( ',', @list ) );

    $it   = Foswiki::Func::eachGroupMember('ScumGroup');
    @list = ();
    while ( $it->hasNext() ) {
        my $g = $it->next();
        push( @list, $g );
    }
    $this->assert_str_equals( "UserA,$Foswiki::cfg{DefaultUserWikiName},UserZ",
        sort join( ',', @list ) );

    $it =
      Foswiki::Func::eachGroupMember( 'NestingGroup', { expand => "true" } );
    @list = ();
    while ( $it->hasNext() ) {
        my $g = $it->next();
        push( @list, $g );
    }
    $this->assert_str_equals( "UserE,UserA,UserC,UserB",
        sort join( ',', @list ) );

    $it = Foswiki::Func::eachGroupMember( 'NestingGroup', { expand => 'off' } );
    @list = ();
    while ( $it->hasNext() ) {
        my $g = $it->next();
        push( @list, $g );
    }
    $this->assert_str_equals( "UserE,AandCGroup,BandCGroup",
        sort join( ',', @list ) );

    return;
}

sub verify_isGroup {
    my $this = shift;

    $this->assert( !Foswiki::Func::isGroup('UserA') );

    $this->assert( Foswiki::Func::isGroup( $Foswiki::cfg{SuperAdminGroup} ) );
    $this->assert( Foswiki::Func::isGroup('BaseGroup') );

    #Item5540
    $this->assert( !Foswiki::Func::isGroup('S') );
    $this->assert( !Foswiki::Func::isGroup('1') );
    $this->assert( !Foswiki::Func::isGroup('AS') );
    $this->assert( !Foswiki::Func::isGroup('') );
    $this->assert( !Foswiki::Func::isGroup('#') );

    return if ( $this->noUsersRegistered() );

    $this->assert( Foswiki::Func::isGroup('AandBGroup') );

    return;
}

sub verify_getCanonicalUserID_extended {
    my $this = shift;
    my $guest_cUID =
      $this->{session}->{users}
      ->getCanonicalUserID( $Foswiki::cfg{DefaultUserLogin} );

    $this->assert_str_equals( $guest_cUID,
        Foswiki::Func::getCanonicalUserID() );

    $this->assert_str_equals( $guest_cUID,
        Foswiki::Func::getCanonicalUserID( $Foswiki::cfg{DefaultUserLogin} ) );
    $this->assert_str_equals( $guest_cUID,
        Foswiki::Func::getCanonicalUserID($guest_cUID) );
    $this->assert_str_equals( $guest_cUID,
        Foswiki::Func::getCanonicalUserID( $Foswiki::cfg{DefaultUserWikiName} )
    );
    $this->assert_str_equals(
        $guest_cUID,
        Foswiki::Func::getCanonicalUserID(
                $Foswiki::cfg{UsersWebName} . '.'
              . $Foswiki::cfg{DefaultUserWikiName}
        )
    );

    my $admin_cUID =
      $this->{session}->{users}
      ->getCanonicalUserID( $Foswiki::cfg{AdminUserLogin} );
    $this->assert_str_equals( $admin_cUID,
        Foswiki::Func::getCanonicalUserID($admin_cUID) );
    $this->assert_str_equals( $admin_cUID,
        Foswiki::Func::getCanonicalUserID( $Foswiki::cfg{AdminUserLogin} ) );
    $this->assert_str_equals( $admin_cUID,
        Foswiki::Func::getCanonicalUserID( $Foswiki::cfg{AdminUserWikiName} ) );
    $this->assert_str_equals(
        $admin_cUID,
        Foswiki::Func::getCanonicalUserID(
            $Foswiki::cfg{UsersWebName} . '.' . $Foswiki::cfg{AdminUserWikiName}
        )
    );

    #TODO: consider how to render unkown user's
    $this->assert_null( $this->{session}->{users}
          ->getCanonicalUserID( $loginname{NonExistantuser} ) );
    my $cUID = Foswiki::Func::getCanonicalUserID( $loginname{NonExistantuser} );
    $this->assert_null( $cUID, $cUID );
    $this->assert_null( Foswiki::Func::getCanonicalUserID('NonExistantUser') );
    $this->assert_null(
        Foswiki::Func::getCanonicalUserID(
            $Foswiki::cfg{UsersWebName} . '.' . 'NonExistantUser'
        )
    );
    $this->assert_null(
        Foswiki::Func::getCanonicalUserID(
            $Foswiki::cfg{UsersWebName} . '.' . 'NonExistantUser86'
        )
    );

    return if ( $this->noUsersRegistered() );

    my $usera_cUID =
      $this->{session}->{users}->getCanonicalUserID( $loginname{UserA} );
    $this->assert_str_equals( $usera_cUID,
        Foswiki::Func::getCanonicalUserID($usera_cUID) );
    $this->assert_str_equals( $usera_cUID,
        Foswiki::Func::getCanonicalUserID( $loginname{UserA} ) );
    $this->assert_str_equals( $usera_cUID,
        Foswiki::Func::getCanonicalUserID('UserA') );
    $this->assert_str_equals(
        $usera_cUID,
        Foswiki::Func::getCanonicalUserID(
            $Foswiki::cfg{UsersWebName} . '.' . 'UserA'
        )
    );

#            $this->registerUser($loginname{UserA86}, 'User', 'A86', 'user86@example.com');
    my $usera86_cUID =
      $this->{session}->{users}->getCanonicalUserID( $loginname{UserA86} );
    $this->assert_str_equals( $usera86_cUID,
        Foswiki::Func::getCanonicalUserID($usera86_cUID) );
    $this->assert_str_equals( $usera86_cUID,
        Foswiki::Func::getCanonicalUserID( $loginname{UserA86} ) );
    $this->assert_str_equals( $usera86_cUID,
        Foswiki::Func::getCanonicalUserID('UserA86') );
    $this->assert_str_equals(
        $usera86_cUID,
        Foswiki::Func::getCanonicalUserID(
            $Foswiki::cfg{UsersWebName} . '.' . 'UserA86'
        )
    );

#            $this->registerUser($loginname{User86A}, 'User86', 'A', 'user86a@example.com');
    my $user86a_cUID =
      $this->{session}->{users}->getCanonicalUserID( $loginname{User86A} );
    $this->assert_str_equals( $user86a_cUID,
        Foswiki::Func::getCanonicalUserID($user86a_cUID) );
    $this->assert_str_equals( $user86a_cUID,
        Foswiki::Func::getCanonicalUserID( $loginname{User86A} ) );
    $this->assert_str_equals( $user86a_cUID,
        Foswiki::Func::getCanonicalUserID('User86A') );
    $this->assert_str_equals(
        $user86a_cUID,
        Foswiki::Func::getCanonicalUserID(
            $Foswiki::cfg{UsersWebName} . '.' . 'User86A'
        )
    );

#            $this->registerUser('user862a', 'User', '86A', 'user862a@example.com');
#            $this->registerUser('86usera', '86User', 'A', 'user86a@example.com');

#TODO: consider what to return for GROUPs
#    $this->assert_null($this->{session}->{users}->getCanonicalUserID('AandBGroup'));
#    $this->assert_null(Foswiki::Func::getCanonicalUserID('AandBGroup'));
#    $this->assert_null(Foswiki::Func::getCanonicalUserID($Foswiki::cfg{UsersWebName}.'.'.'AandBGroup'));

#TODO: consider what to return for GROUPs
#    $this->assert_null($this->{session}->{users}->getCanonicalUserID($Foswiki::cfg{SuperAdminGroup}));
#    $this->assert_null(Foswiki::Func::getCanonicalUserID($Foswiki::cfg{SuperAdminGroup}));
#    $this->assert_null(Foswiki::Func::getCanonicalUserID($Foswiki::cfg{UsersWebName}.'.'.$Foswiki::cfg{SuperAdminGroup}));

    return;
}

sub verify_getWikiName_extended {
    my $this = shift;

    $this->assert_str_equals( $Foswiki::cfg{DefaultUserWikiName},
        Foswiki::Func::getWikiName() );

    my $guest_cUID =
      $this->{session}->{users}
      ->getCanonicalUserID( $Foswiki::cfg{DefaultUserLogin} );
    $this->assert_str_equals( $Foswiki::cfg{DefaultUserWikiName},
        Foswiki::Func::getWikiName( $Foswiki::cfg{DefaultUserLogin} ) );
    $this->assert_str_equals(
        $Foswiki::cfg{DefaultUserWikiName},
        Foswiki::Func::getWikiName($guest_cUID)
    );
    $this->assert_str_equals( $Foswiki::cfg{DefaultUserWikiName},
        Foswiki::Func::getWikiName( $Foswiki::cfg{DefaultUserWikiName} ) );
    $this->assert_str_equals(
        $Foswiki::cfg{DefaultUserWikiName},
        Foswiki::Func::getWikiName(
                $Foswiki::cfg{UsersWebName} . '.'
              . $Foswiki::cfg{DefaultUserWikiName}
        )
    );

    my $admin_cUID =
      $this->{session}->{users}
      ->getCanonicalUserID( $Foswiki::cfg{AdminUserLogin} );
    $this->annotate( $admin_cUID . ' => '
          . $Foswiki::cfg{AdminUserLogin} . ' => '
          . $Foswiki::cfg{AdminUserWikiName} );
    $this->assert_str_equals(
        $Foswiki::cfg{AdminUserWikiName},
        Foswiki::Func::getWikiName($admin_cUID)
    );
    $this->assert_str_equals( $Foswiki::cfg{AdminUserWikiName},
        Foswiki::Func::getWikiName( $Foswiki::cfg{AdminUserLogin} ) );
    $this->assert_str_equals( $Foswiki::cfg{AdminUserWikiName},
        Foswiki::Func::getWikiName( $Foswiki::cfg{AdminUserWikiName} ) );
    $this->assert_str_equals(
        $Foswiki::cfg{AdminUserWikiName},
        Foswiki::Func::getWikiName(
            $Foswiki::cfg{UsersWebName} . '.' . $Foswiki::cfg{AdminUserWikiName}
        )
    );

    #TODO: consider how to render unkown user's
    #$Foswiki::cfg{RenderLoggedInButUnknownUsers} is false, or undefined

    $this->assert_str_equals( 'TopicUserMapping_NonExistantUser',
        Foswiki::Func::getWikiName('TopicUserMapping_NonExistantUser') );
    my $nonexistantuser_cUID =
      $this->{session}->{users}
      ->getCanonicalUserID( $loginname{NonExistantuser} );
    $this->annotate($nonexistantuser_cUID);    #returns guest
    $this->assert_str_equals( $Foswiki::cfg{DefaultUserWikiName},
        Foswiki::Func::getWikiName($nonexistantuser_cUID) );
    $this->assert_str_equals( $loginname{NonExistantuser},
        Foswiki::Func::getWikiName( $loginname{NonExistantuser} ) );
    $this->assert_str_equals( 'NonExistantUser',
        Foswiki::Func::getWikiName('NonExistantUser') );
    $this->assert_str_equals(
        'NonExistantUser',
        Foswiki::Func::getWikiName(
            $Foswiki::cfg{UsersWebName} . '.' . 'NonExistantUser'
        )
    );
    $this->assert_str_equals(
        'NonExistantUser86',
        Foswiki::Func::getWikiName(
            $Foswiki::cfg{UsersWebName} . '.' . 'NonExistantUser86'
        )
    );

    return if ( $this->noUsersRegistered() );

    my $usera_cUID =
      $this->{session}->{users}->getCanonicalUserID( $loginname{UserA} );
    $this->assert_str_equals( 'UserA',
        Foswiki::Func::getWikiName($usera_cUID) );
    $this->assert_str_equals( 'UserA',
        Foswiki::Func::getWikiName( $loginname{UserA} ) );
    $this->assert_str_equals( 'UserA', Foswiki::Func::getWikiName('UserA') );
    $this->assert_str_equals(
        'UserA',
        Foswiki::Func::getWikiName(
            $Foswiki::cfg{UsersWebName} . '.' . 'UserA'
        )
    );

#            $this->registerUser($loginname{UserA86}, 'User', 'A86', 'user86@example.com');
    my $usera86_cUID =
      $this->{session}->{users}->getCanonicalUserID( $loginname{UserA86} );
    $this->assert_str_equals( 'UserA86',
        Foswiki::Func::getWikiName($usera86_cUID) );
    $this->assert_str_equals( 'UserA86',
        Foswiki::Func::getWikiName( $loginname{UserA86} ) );
    $this->assert_str_equals( 'UserA86',
        Foswiki::Func::getWikiName('UserA86') );
    $this->assert_str_equals(
        'UserA86',
        Foswiki::Func::getWikiName(
            $Foswiki::cfg{UsersWebName} . '.' . 'UserA86'
        )
    );

#            $this->registerUser($loginname{User86A}, 'User86', 'A', 'user86a@example.com');
    my $user86a_cUID =
      $this->{session}->{users}->getCanonicalUserID( $loginname{User86A} );
    $this->assert_str_equals( 'User86A',
        Foswiki::Func::getWikiName($user86a_cUID) );
    $this->assert_str_equals( 'User86A',
        Foswiki::Func::getWikiName( $loginname{User86A} ) );
    $this->assert_str_equals( 'User86A',
        Foswiki::Func::getWikiName('User86A') );
    $this->assert_str_equals(
        'User86A',
        Foswiki::Func::getWikiName(
            $Foswiki::cfg{UsersWebName} . '.' . 'User86A'
        )
    );

#            $this->registerUser('user862a', 'User', '86A', 'user862a@example.com');
#            $this->registerUser('86usera', '86User', 'A', 'user86a@example.com');

#TODO: consider how to render unkown user's
#my $AandBGroup_cUID = $this->{session}->{users}->getCanonicalUserID('AandBGroup');
#$this->annotate($AandBGroup_cUID);
#$this->assert_str_equals('AandBGroup', Foswiki::Func::getWikiName($AandBGroup_cUID));
#$this->assert_str_equals('AandBGroup', Foswiki::Func::getWikiName('AandBGroup'));
#$this->assert_str_equals('AandBGroup', Foswiki::Func::getWikiName('AandBGroup'));
#$this->assert_str_equals('AandBGroup', Foswiki::Func::getWikiName($Foswiki::cfg{UsersWebName}.'.'.'AandBGroup'));

    return;
}

sub verify_getWikiUserName_extended {
    my $this = shift;

    $this->assert_str_equals(
        $Foswiki::cfg{UsersWebName} . '.' . $Foswiki::cfg{DefaultUserWikiName},
        Foswiki::Func::getWikiUserName()
    );

    my $guest_cUID =
      $this->{session}->{users}
      ->getCanonicalUserID( $Foswiki::cfg{DefaultUserLogin} );
    $this->assert_str_equals(
        $Foswiki::cfg{UsersWebName} . '.' . $Foswiki::cfg{DefaultUserWikiName},
        Foswiki::Func::getWikiUserName( $Foswiki::cfg{DefaultUserLogin} )
    );
    $this->assert_str_equals(
        $Foswiki::cfg{UsersWebName} . '.' . $Foswiki::cfg{DefaultUserWikiName},
        Foswiki::Func::getWikiUserName($guest_cUID)
    );
    $this->assert_str_equals(
        $Foswiki::cfg{UsersWebName} . '.' . $Foswiki::cfg{DefaultUserWikiName},
        Foswiki::Func::getWikiUserName( $Foswiki::cfg{DefaultUserWikiName} )
    );
    $this->assert_str_equals(
        $Foswiki::cfg{UsersWebName} . '.' . $Foswiki::cfg{DefaultUserWikiName},
        Foswiki::Func::getWikiUserName(
                $Foswiki::cfg{UsersWebName} . '.'
              . $Foswiki::cfg{DefaultUserWikiName}
        )
    );

    my $admin_cUID =
      $this->{session}->{users}
      ->getCanonicalUserID( $Foswiki::cfg{AdminUserLogin} );
    $this->assert_str_equals(
        $Foswiki::cfg{UsersWebName} . '.' . $Foswiki::cfg{AdminUserWikiName},
        Foswiki::Func::getWikiUserName($admin_cUID) );
    $this->assert_str_equals(
        $Foswiki::cfg{UsersWebName} . '.' . $Foswiki::cfg{AdminUserWikiName},
        Foswiki::Func::getWikiUserName( $Foswiki::cfg{AdminUserLogin} )
    );
    $this->assert_str_equals(
        $Foswiki::cfg{UsersWebName} . '.' . $Foswiki::cfg{AdminUserWikiName},
        Foswiki::Func::getWikiUserName( $Foswiki::cfg{AdminUserWikiName} )
    );
    $this->assert_str_equals(
        $Foswiki::cfg{UsersWebName} . '.' . $Foswiki::cfg{AdminUserWikiName},
        Foswiki::Func::getWikiUserName(
            $Foswiki::cfg{UsersWebName} . '.' . $Foswiki::cfg{AdminUserWikiName}
        )
    );

    #TODO: consider how to render unkown user's
    $this->assert_str_equals(
        $Foswiki::cfg{UsersWebName} . '.' . 'NonExistantUserAsdf',
        Foswiki::Func::getWikiUserName('NonExistantUserAsdf')
    );
    my $nonexistantuser_cUID =
      $this->{session}->{users}->getCanonicalUserID('nonexistantuserasdf');
    $this->annotate($nonexistantuser_cUID);    #returns guest
    $this->assert_str_equals(
        $Foswiki::cfg{UsersWebName} . '.' . $Foswiki::cfg{DefaultUserWikiName},
        Foswiki::Func::getWikiUserName($nonexistantuser_cUID)
    );
    $this->assert_str_equals(
        $Foswiki::cfg{UsersWebName} . '.' . 'nonexistantuserasdf',
        Foswiki::Func::getWikiUserName('nonexistantuserasdf')
    );
    $this->assert_str_equals(
        $Foswiki::cfg{UsersWebName} . '.' . 'nonexistantuserasdfqwer',
        Foswiki::Func::getWikiUserName('nonexistantuserasdfqwer')
    );
    $this->assert_str_equals(
        $Foswiki::cfg{UsersWebName} . '.' . 'NonExistantUserAsdf',
        Foswiki::Func::getWikiUserName('NonExistantUserAsdf')
    );
    $this->assert_str_equals(
        $Foswiki::cfg{UsersWebName} . '.' . 'NonExistantUserAsdf',
        Foswiki::Func::getWikiUserName(
            $Foswiki::cfg{UsersWebName} . '.' . 'NonExistantUserAsdf'
        )
    );
    $this->assert_str_equals(
        $Foswiki::cfg{UsersWebName} . '.' . 'NonExistantUserAsdf86',
        Foswiki::Func::getWikiUserName(
            $Foswiki::cfg{UsersWebName} . '.' . 'NonExistantUserAsdf86'
        )
    );

    return if ( $this->noUsersRegistered() );

    my $usera_cUID =
      $this->{session}->{users}->getCanonicalUserID( $loginname{UserA} );
    $this->assert_str_equals(
        $Foswiki::cfg{UsersWebName} . '.' . 'UserA',
        Foswiki::Func::getWikiUserName($usera_cUID)
    );
    $this->assert_str_equals(
        $Foswiki::cfg{UsersWebName} . '.' . 'UserA',
        Foswiki::Func::getWikiUserName( $loginname{UserA} )
    );
    $this->assert_str_equals(
        $Foswiki::cfg{UsersWebName} . '.' . 'UserA',
        Foswiki::Func::getWikiUserName('UserA')
    );
    $this->assert_str_equals(
        $Foswiki::cfg{UsersWebName} . '.' . 'UserA',
        Foswiki::Func::getWikiUserName(
            $Foswiki::cfg{UsersWebName} . '.' . 'UserA'
        )
    );

#            $this->registerUser($loginname{UserA86}, 'User', 'A86', 'user86@example.com');
    my $usera86_cUID =
      $this->{session}->{users}->getCanonicalUserID( $loginname{UserA86} );
    $this->assert_str_equals(
        $Foswiki::cfg{UsersWebName} . '.' . 'UserA86',
        Foswiki::Func::getWikiUserName($usera86_cUID)
    );
    $this->assert_str_equals(
        $Foswiki::cfg{UsersWebName} . '.' . 'UserA86',
        Foswiki::Func::getWikiUserName( $loginname{UserA86} )
    );
    $this->assert_str_equals(
        $Foswiki::cfg{UsersWebName} . '.' . 'UserA86',
        Foswiki::Func::getWikiUserName('UserA86')
    );
    $this->assert_str_equals(
        $Foswiki::cfg{UsersWebName} . '.' . 'UserA86',
        Foswiki::Func::getWikiUserName(
            $Foswiki::cfg{UsersWebName} . '.' . 'UserA86'
        )
    );

#            $this->registerUser($loginname{User86A}, 'User86', 'A', 'user86a@example.com');
    my $user86a_cUID =
      $this->{session}->{users}->getCanonicalUserID( $loginname{User86A} );
    $this->assert_str_equals(
        $Foswiki::cfg{UsersWebName} . '.' . 'User86A',
        Foswiki::Func::getWikiUserName($user86a_cUID)
    );
    $this->assert_str_equals(
        $Foswiki::cfg{UsersWebName} . '.' . 'User86A',
        Foswiki::Func::getWikiUserName( $loginname{User86A} )
    );
    $this->assert_str_equals(
        $Foswiki::cfg{UsersWebName} . '.' . 'User86A',
        Foswiki::Func::getWikiUserName('User86A')
    );
    $this->assert_str_equals(
        $Foswiki::cfg{UsersWebName} . '.' . 'User86A',
        Foswiki::Func::getWikiUserName(
            $Foswiki::cfg{UsersWebName} . '.' . 'User86A'
        )
    );

#            $this->registerUser('user862a', 'User', '86A', 'user862a@example.com');
#            $this->registerUser('86usera', '86User', 'A', 'user86a@example.com');

#TODO: consider how to render unknown users
#my $AandBGroup_cUID = $this->{session}->{users}->getCanonicalUserID('AandBGroup');
#$this->annotate($AandBGroup_cUID);
#$this->assert_str_equals($Foswiki::cfg{UsersWebName}.'.'.'AandBGroup', Foswiki::Func::getWikiUserName($AandBGroup_cUID));
#$this->assert_str_equals($Foswiki::cfg{UsersWebName}.'.'.'AandBGroup', Foswiki::Func::getWikiUserName('AandBGroup'));
#$this->assert_str_equals($Foswiki::cfg{UsersWebName}.'.'.'AandBGroup', Foswiki::Func::getWikiUserName('AandBGroup'));
#$this->assert_str_equals($Foswiki::cfg{UsersWebName}.'.'.'AandBGroup', Foswiki::Func::getWikiUserName($Foswiki::cfg{UsersWebName}.'.'.'AandBGroup'));

    return;
}

sub verify_wikiToUserName_extended {
    my $this = shift;

    #TODO: not sure that this method needs to be able to convert _any_ to login
    my $guest_cUID =
      $this->{session}->{users}
      ->getCanonicalUserID( $Foswiki::cfg{DefaultUserLogin} );
    $this->assert_str_equals( $Foswiki::cfg{DefaultUserLogin},
        Foswiki::Func::wikiToUserName($guest_cUID) );
    $this->assert_str_equals( $Foswiki::cfg{DefaultUserLogin},
        Foswiki::Func::wikiToUserName( $Foswiki::cfg{DefaultUserLogin} ) );
    $this->assert_str_equals( $Foswiki::cfg{DefaultUserLogin},
        Foswiki::Func::wikiToUserName( $Foswiki::cfg{DefaultUserWikiName} ) );
    $this->assert_str_equals(
        $Foswiki::cfg{DefaultUserLogin},
        Foswiki::Func::wikiToUserName(
                $Foswiki::cfg{UsersWebName} . '.'
              . $Foswiki::cfg{DefaultUserWikiName}
        )
    );

    my $admin_cUID =
      $this->{session}->{users}
      ->getCanonicalUserID( $Foswiki::cfg{AdminUserLogin} );
    $this->assert_str_equals( $Foswiki::cfg{AdminUserLogin},
        Foswiki::Func::wikiToUserName($admin_cUID) );
    $this->assert_str_equals( $Foswiki::cfg{AdminUserLogin},
        Foswiki::Func::wikiToUserName( $Foswiki::cfg{AdminUserLogin} ) );
    $this->assert_str_equals( $Foswiki::cfg{AdminUserLogin},
        Foswiki::Func::wikiToUserName( $Foswiki::cfg{AdminUserWikiName} ) );
    $this->assert_str_equals(
        $Foswiki::cfg{AdminUserLogin},
        Foswiki::Func::wikiToUserName(
            $Foswiki::cfg{UsersWebName} . '.' . $Foswiki::cfg{AdminUserWikiName}
        )
    );

    #TODO: consider how to render unkown user's
    $this->assert_null(
        Foswiki::Func::wikiToUserName('TopicUserMapping_NonExistantUser') );
    $this->assert_null(
        Foswiki::Func::wikiToUserName( $loginname{NonExistantuser} ) );
    $this->assert_null( Foswiki::Func::wikiToUserName('NonExistantUser') );
    $this->assert_null(
        Foswiki::Func::wikiToUserName(
            $Foswiki::cfg{UsersWebName} . '.' . 'NonExistantUser'
        )
    );
    $this->assert_null(
        Foswiki::Func::wikiToUserName(
            $Foswiki::cfg{UsersWebName} . '.' . 'NonExistantUser86'
        )
    );

    return if ( $this->noUsersRegistered() );
    my $usera_cUID =
      $this->{session}->{users}->getCanonicalUserID( $loginname{UserA} );
    $this->assert_str_equals( $loginname{UserA},
        Foswiki::Func::wikiToUserName($usera_cUID) );
    $this->assert_str_equals( $loginname{UserA},
        Foswiki::Func::wikiToUserName( $loginname{UserA} ) );
    $this->assert_str_equals( $loginname{UserA},
        Foswiki::Func::wikiToUserName('UserA') );
    $this->assert_str_equals(
        $loginname{UserA},
        Foswiki::Func::wikiToUserName(
            $Foswiki::cfg{UsersWebName} . '.' . 'UserA'
        )
    );

#            $this->registerUser($loginname{UserA86}, 'User', 'A86', 'user86@example.com');
    my $usera86_cUID =
      $this->{session}->{users}->getCanonicalUserID( $loginname{UserA86} );
    $this->assert_str_equals( $loginname{UserA86},
        Foswiki::Func::wikiToUserName($usera86_cUID) );
    $this->assert_str_equals( $loginname{UserA86},
        Foswiki::Func::wikiToUserName( $loginname{UserA86} ) );
    $this->assert_str_equals( $loginname{UserA86},
        Foswiki::Func::wikiToUserName('UserA86') );
    $this->assert_str_equals(
        $loginname{UserA86},
        Foswiki::Func::wikiToUserName(
            $Foswiki::cfg{UsersWebName} . '.' . 'UserA86'
        )
    );

#            $this->registerUser($loginname{User86A}, 'User86', 'A', 'user86a@example.com');
    my $user86a_cUID =
      $this->{session}->{users}->getCanonicalUserID( $loginname{User86A} );
    $this->assert_str_equals( $loginname{User86A},
        Foswiki::Func::wikiToUserName($user86a_cUID) );
    $this->assert_str_equals( $loginname{User86A},
        Foswiki::Func::wikiToUserName( $loginname{User86A} ) );
    $this->assert_str_equals( $loginname{User86A},
        Foswiki::Func::wikiToUserName('User86A') );
    $this->assert_str_equals(
        $loginname{User86A},
        Foswiki::Func::wikiToUserName(
            $Foswiki::cfg{UsersWebName} . '.' . 'User86A'
        )
    );

#            $this->registerUser('user862a', 'User', '86A', 'user862a@example.com');
#            $this->registerUser('86usera', '86User', 'A', 'user86a@example.com');

#TODO: consider how to render unkown user's
#my $AandBGroup_cUID = $this->{session}->{users}->getCanonicalUserID('AandBGroup');
#$this->annotate($AandBGroup_cUID);
#$this->assert_str_equals('AandBGroup', Foswiki::Func::wikiToUserName($AandBGroup_cUID));
#$this->assert_str_equals('AandBGroup', Foswiki::Func::wikiToUserName('AandBGroup'));
#$this->assert_str_equals('AandBGroup', Foswiki::Func::wikiToUserName('AandBGroup'));
#$this->assert_str_equals('AandBGroup', Foswiki::Func::wikiToUserName($Foswiki::cfg{UsersWebName}.'.'.'AandBGroup'));

    return;
}

sub verify_isAnAdmin_extended {
    my $this = shift;

    #TODO: not sure that this method needs to be able to convert _any_ to login
    my $guest_cUID =
      $this->{session}->{users}
      ->getCanonicalUserID( $Foswiki::cfg{DefaultUserLogin} );
    $this->assert(
        !Foswiki::Func::isAnAdmin( $Foswiki::cfg{DefaultUserLogin} ) );
    $this->assert( !Foswiki::Func::isAnAdmin($guest_cUID) );
    $this->assert(
        !Foswiki::Func::isAnAdmin( $Foswiki::cfg{DefaultUserWikiName} ) );
    $this->assert(
        !Foswiki::Func::isAnAdmin(
                $Foswiki::cfg{UsersWebName} . '.'
              . $Foswiki::cfg{DefaultUserWikiName}
        )
    );

    my $admin_cUID =
      $this->{session}->{users}
      ->getCanonicalUserID( $Foswiki::cfg{AdminUserLogin} );
    $this->assert( Foswiki::Func::isAnAdmin($admin_cUID) );
    $this->assert( Foswiki::Func::isAnAdmin( $Foswiki::cfg{AdminUserLogin} ) );
    $this->assert(
        Foswiki::Func::isAnAdmin( $Foswiki::cfg{AdminUserWikiName} ) );
    $this->assert(
        Foswiki::Func::isAnAdmin(
            $Foswiki::cfg{UsersWebName} . '.' . $Foswiki::cfg{AdminUserWikiName}
        )
    );

    return if ( $this->noUsersRegistered() );

    #TODO: consider how to render unkown user's
    $this->assert(
        !Foswiki::Func::isAnAdmin('TopicUserMapping_NonExistantUser') );
    my $nonexistantuser_cUID =
      $this->{session}->{users}
      ->getCanonicalUserID( $loginname{NonExistantuser} );
    $this->annotate($nonexistantuser_cUID);
    $this->assert( !Foswiki::Func::isAnAdmin($nonexistantuser_cUID) );
    $this->assert( !Foswiki::Func::isAnAdmin( $loginname{NonExistantuser} ) );
    $this->assert( !Foswiki::Func::isAnAdmin('NonExistantUser') );
    $this->assert(
        !Foswiki::Func::isAnAdmin(
            $Foswiki::cfg{UsersWebName} . '.' . 'NonExistantUser'
        )
    );

    my $usera_cUID =
      $this->{session}->{users}->getCanonicalUserID( $loginname{UserA} );
    $this->assert( Foswiki::Func::isAnAdmin($usera_cUID) );
    $this->assert( Foswiki::Func::isAnAdmin( $loginname{UserA} ) );
    $this->assert( Foswiki::Func::isAnAdmin('UserA') );
    $this->assert(
        Foswiki::Func::isAnAdmin( $Foswiki::cfg{UsersWebName} . '.' . 'UserA' )
    );

    $this->assert(
        !Foswiki::Func::isAnAdmin(
            $Foswiki::cfg{UsersWebName} . '.' . 'UserB'
        )
    );
    my $userb_cUID =
      $this->{session}->{users}->getCanonicalUserID( $loginname{UserB} );
    $this->assert( !Foswiki::Func::isAnAdmin($userb_cUID) );
    $this->assert( !Foswiki::Func::isAnAdmin( $loginname{UserB} ) );
    $this->assert( !Foswiki::Func::isAnAdmin('UserB') );

#TODO: consider how to render unkown user's
#my $AandBGroup_cUID = $this->{session}->{users}->getCanonicalUserID('AandBGroup');
#$this->annotate($AandBGroup_cUID);
#$this->assert(!Foswiki::Func::isAnAdmin($AandBGroup_cUID));
#$this->assert(!Foswiki::Func::isAnAdmin('AandBGroup'));
#$this->assert(!Foswiki::Func::isAnAdmin('AandBGroup'));
#$this->assert(!Foswiki::Func::isAnAdmin($Foswiki::cfg{UsersWebName}.'.'.'AandBGroup'));

    return;
}

sub verify_isGroupMember_extended {
    my $this = shift;

    my $guest_cUID =
      $this->{session}->{users}
      ->getCanonicalUserID( $Foswiki::cfg{DefaultUserLogin} );
    my $admin_cUID =
      $this->{session}->{users}
      ->getCanonicalUserID( $Foswiki::cfg{AdminUserLogin} );

    $this->assert(
        !Foswiki::Func::isGroupMember(
            $Foswiki::cfg{SuperAdminGroup},
            $Foswiki::cfg{DefaultUserLogin}
        )
    );
    $this->assert(
        !Foswiki::Func::isGroupMember(
            $Foswiki::cfg{SuperAdminGroup}, $guest_cUID
        )
    );
    $this->assert(
        !Foswiki::Func::isGroupMember(
            $Foswiki::cfg{SuperAdminGroup},
            $Foswiki::cfg{DefaultUserWikiName}
        )
    );
    $this->assert(
        !Foswiki::Func::isGroupMember(
            $Foswiki::cfg{SuperAdminGroup},
            $Foswiki::cfg{UsersWebName} . '.'
              . $Foswiki::cfg{DefaultUserWikiName}
        )
    );

    $this->assert(
        Foswiki::Func::isGroupMember(
            $Foswiki::cfg{SuperAdminGroup}, $admin_cUID
        )
    );
    $this->assert(
        Foswiki::Func::isGroupMember(
            $Foswiki::cfg{SuperAdminGroup},
            $Foswiki::cfg{AdminUserLogin}
        )
    );
    $this->assert(
        Foswiki::Func::isGroupMember(
            $Foswiki::cfg{SuperAdminGroup},
            $Foswiki::cfg{AdminUserWikiName}
        )
    );
    $this->assert(
        Foswiki::Func::isGroupMember(
            $Foswiki::cfg{SuperAdminGroup},
            $Foswiki::cfg{UsersWebName} . '.' . $Foswiki::cfg{AdminUserWikiName}
        )
    );

    return if ( $this->noUsersRegistered() );

    #TODO: not sure that this method needs to be able to convert _any_ to login
    $this->assert(
        !Foswiki::Func::isGroupMember(
            'AandBGroup', $Foswiki::cfg{DefaultUserLogin}
        )
    );
    $this->assert( !Foswiki::Func::isGroupMember( 'AandBGroup', $guest_cUID ) );
    $this->assert(
        !Foswiki::Func::isGroupMember(
            'AandBGroup', $Foswiki::cfg{DefaultUserWikiName}
        )
    );
    $this->assert(
        !Foswiki::Func::isGroupMember(
            'AandBGroup',
            $Foswiki::cfg{UsersWebName} . '.'
              . $Foswiki::cfg{DefaultUserWikiName}
        )
    );

    $this->assert( Foswiki::Func::isGroupMember( 'AandBGroup', $admin_cUID ) );
    $this->assert(
        Foswiki::Func::isGroupMember(
            'AandBGroup', $Foswiki::cfg{AdminUserLogin}
        )
    );
    $this->assert(
        Foswiki::Func::isGroupMember(
            'AandBGroup', $Foswiki::cfg{AdminUserWikiName}
        )
    );
    $this->assert(
        Foswiki::Func::isGroupMember(
            'AandBGroup',
            $Foswiki::cfg{UsersWebName} . '.' . $Foswiki::cfg{AdminUserWikiName}
        )
    );

    $this->assert( !Foswiki::Func::isGroupMember( 'AandCGroup', $admin_cUID ) );
    $this->assert(
        !Foswiki::Func::isGroupMember(
            'AandCGroup', $Foswiki::cfg{AdminUserLogin}
        )
    );
    $this->assert(
        !Foswiki::Func::isGroupMember(
            'AandCGroup', $Foswiki::cfg{AdminUserWikiName}
        )
    );
    $this->assert(
        !Foswiki::Func::isGroupMember(
            'AandCGroup',
            $Foswiki::cfg{UsersWebName} . '.' . $Foswiki::cfg{AdminUserWikiName}
        )
    );

    my $usera_cUID =
      $this->{session}->{users}->getCanonicalUserID( $loginname{UserA} );
    $this->assert( Foswiki::Func::isGroupMember( 'AandBGroup', $usera_cUID ) );
    $this->assert(
        Foswiki::Func::isGroupMember( 'AandBGroup', $loginname{UserA} ) );
    $this->assert( Foswiki::Func::isGroupMember( 'AandBGroup', 'UserA' ) );
    $this->assert(
        Foswiki::Func::isGroupMember(
            'AandBGroup', $Foswiki::cfg{UsersWebName} . '.' . 'UserA'
        )
    );

    #TODO: consider how to render unkown user's
    my $nonexistantuser_cUID =
      $this->{session}->{users}
      ->getCanonicalUserID( $loginname{NonExistantuser} );
    $this->annotate($nonexistantuser_cUID);
    $this->assert(
        !Foswiki::Func::isGroupMember( 'AandBGroup', $nonexistantuser_cUID ) );
    $this->assert(
        !Foswiki::Func::isGroupMember(
            'AandBGroup', $loginname{NonExistantuser}
        )
    );
    $this->assert(
        !Foswiki::Func::isGroupMember( 'AandBGroup', 'NonExistantUser' ) );
    $this->assert(
        !Foswiki::Func::isGroupMember(
            'AandBGroup', $Foswiki::cfg{UsersWebName} . '.' . 'NonExistantUser'
        )
    );

#TODO: consider how to render unkown user's
#my $AandBGroup_cUID = $this->{session}->{users}->getCanonicalUserID('AandBGroup');
#$this->annotate($AandBGroup_cUID);
#$this->assert(!Foswiki::Func::isGroupMember('AandBGroup', $AandBGroup_cUID));
#$this->assert(!Foswiki::Func::isGroupMember('AandBGroup', 'AandBGroup'));
#$this->assert(!Foswiki::Func::isGroupMember('AandBGroup', 'AandBGroup'));
#$this->assert(!Foswiki::Func::isGroupMember('AandBGroup', $Foswiki::cfg{UsersWebName}.'.'.'AandBGroup'));

    #baseusermapping group
    $this->assert(
        Foswiki::Func::isGroupMember(
            $Foswiki::cfg{SuperAdminGroup}, $usera_cUID
        )
    );
    $this->assert(
        Foswiki::Func::isGroupMember(
            $Foswiki::cfg{SuperAdminGroup},
            $loginname{UserA}
        )
    );
    $this->assert(
        Foswiki::Func::isGroupMember( $Foswiki::cfg{SuperAdminGroup}, 'UserA' )
    );
    $this->assert(
        Foswiki::Func::isGroupMember(
            $Foswiki::cfg{SuperAdminGroup},
            $Foswiki::cfg{UsersWebName} . '.' . 'UserA'
        )
    );

    $this->assert(
        !Foswiki::Func::isGroupMember(
            $Foswiki::cfg{SuperAdminGroup},
            $loginname{UserB}
        )
    );
    my $userb_cUID =
      $this->{session}->{users}->getCanonicalUserID( $loginname{UserB} );
    $this->assert(
        !Foswiki::Func::isGroupMember(
            $Foswiki::cfg{SuperAdminGroup}, $userb_cUID
        )
    );
    $this->assert(
        !Foswiki::Func::isGroupMember(
            $Foswiki::cfg{SuperAdminGroup}, 'UserB'
        )
    );
    $this->assert(
        !Foswiki::Func::isGroupMember(
            $Foswiki::cfg{SuperAdminGroup},
            $Foswiki::cfg{UsersWebName} . '.' . 'UserB'
        )
    );

    return;
}

#http://foswiki.org/Tasks/Item6000
# Done here rather than in Fn_META to leverage the test fixture
sub verify_topic_meta_usermapping {
    my $this = shift;

    return if ( $Foswiki::cfg{Register}{AllowLoginName} == 0 );

    $Foswiki::cfg{RenderLoggedInButUnknownUsers} = 1;

    my $web   = $this->{test_web};
    my $topic = "TestStoreTopic";

    $this->assert(
        open( my $FILE, '>', "$Foswiki::cfg{TempfileDir}/testfile.gif" ) );
    print $FILE "one two three";
    $this->assert( close($FILE) );

    my $oldCfg = $Foswiki::cfg{LoginNameFilterIn};
    $Foswiki::cfg{LoginNameFilterIn} = qr/^[^\s\*?~^\$%`"'&;|<>\x00-\x1f]+$/;

    my $login = 'asdf2@example.com';
    $this->registerUser( $login, 'Asdf3', 'Poiu', 'asdf2@example.com' );
    my $cUID = Foswiki::Func::getCanonicalUserID($login);
    $this->{session}->{user} = $cUID;    # OUCH!

    my $text = "This is some test text\n   * some list\n   * content\n :) :)";
    my ($topicObject) = Foswiki::Func::readTopic( $web, $topic );
    $topicObject->text($text);
    $topicObject->save();
    $topicObject->finish();

    $this->assert( $this->{session}->topicExists( $web, $topic ) );
    my ($readMeta) = Foswiki::Func::readTopic( $web, $topic );
    my $info = $readMeta->getRevisionInfo();
    $this->assert_equals( $info->{author}, $cUID, "$info->{author}=$cUID" );
    my $revinfo =
      Foswiki::Func::expandCommonVariables( '%REVINFO{format="$wikiname"}%',
        $topic, $web, $readMeta );

    #Task:Item6000
    $this->assert_equals( $revinfo, 'Asdf3Poiu', 'Asdf3Poiu' );

    $readMeta->attach(
        name    => "testfile.gif",
        file    => "$Foswiki::cfg{TempfileDir}/testfile.gif",
        comment => "a comment",
        filedate => 1262347200,    # 01 Jan 2010 12:00
    );
    $readMeta->finish();
    ($readMeta) = Foswiki::Func::readTopic( $web, $topic );

    my @attachments = $readMeta->find('FILEATTACHMENT');
    $this->assert_equals( 1, scalar @attachments );
    foreach my $a (@attachments) {

        #Task:Item6000
        $this->assert_str_equals( $cUID, $a->{user} );
    }

    #META
    my $metainfo = $readMeta->expandMacros('%META{"attachments"}%');
    $readMeta->finish();

    #Task:Item6000
    $metainfo =~ s/^.*?(\|.*\|).*?$/$1/s;
    my $size = ($post11) ? '1 byte' : '0.1&nbsp;K';
    $this->assert_html_equals( <<"HERE", $metainfo );
| *I* | *Attachment* | *Action* | *Size* | *Date* | *Who* | *Comment* |
| <span class=foswikiIcon><img width="16" alt="testfile.gif" src="$Foswiki::cfg{PubUrlPath}/System/DocumentGraphics/gif.png" height="16" /></span><span class="foswikiHidden">gif</span> | <a href="$Foswiki::cfg{PubUrlPath}/TemporaryFuncUsersTestWebFuncUsers/TestStoreTopic/testfile.gif"><noautolink>testfile.gif</noautolink></a> | <a href="$Foswiki::cfg{ScriptUrlPath}/attach$Foswiki::cfg{ScriptSuffix}/TemporaryFuncUsersTestWebFuncUsers/TestStoreTopic?filename=testfile.gif;revInfo=1" title="change, update, previous revisions, move, delete..." rel="nofollow">manage</a> |  $size|<span class="foswikiNoBreak">01 Jan 2010 - 12:00</span> |TemporaryFuncUsersUsersWeb.Asdf3Poiu  |a comment  |
HERE

    return;
}

sub verify_addToGroup {
    my $this = shift;

    return if ( $this->noUsersRegistered() );

    my $Zcuid =
      $Foswiki::Plugins::SESSION->{users}
      ->getCanonicalUserID( $loginname{UserZ} );
    $this->assert( $Foswiki::Plugins::SESSION->{user} );

    $this->assert( !Foswiki::Func::isGroupMember( 'ZeeGroup', 'UserZ' ) );
    $this->assert( !Foswiki::Func::addUserToGroup( 'UserZ', 'ZeeGroup' ) );

    # Force a re-read

    $this->createNewFoswikiSession();

    $this->assert( !Foswiki::Func::isGroupMember( 'ZeeGroup', 'UserZ' ) );

    #TODO: need to test who the topic was saved by

    $this->assert( Foswiki::Func::addUserToGroup( 'UserZ', 'ZeeGroup', 1 ) );

    # Force a re-read

    $this->createNewFoswikiSession( $Foswiki::cfg{AdminUserLogin} );

    $this->assert( Foswiki::Func::isGroupMember( 'ZeeGroup', 'UserZ' ) );

    $this->assert( !Foswiki::Func::isGroupMember( 'ZeeGroup', 'UserA' ) );
    $this->assert( Foswiki::Func::addUserToGroup( 'UserA86', 'ZeeGroup' ) );

    # Force a re-read

    $this->createNewFoswikiSession( $Foswiki::cfg{AdminUserLogin} );

    $this->assert( Foswiki::Func::isGroupMember( 'ZeeGroup', 'UserA86' ) );
    $this->assert( !Foswiki::Func::isGroupMember( 'ZeeGroup', 'UserA' ) );

    $this->assert( Foswiki::Func::addUserToGroup( 'UserA', 'ZeeGroup' ) );

    # Force a re-read

    $this->createNewFoswikiSession( $Foswiki::cfg{AdminUserLogin} );

    $this->assert( Foswiki::Func::isGroupMember( 'ZeeGroup', 'UserA86' ) );
    $this->assert( Foswiki::Func::isGroupMember( 'ZeeGroup', 'UserA' ) );

    $this->assert(
        !Foswiki::Func::isGroupMember(
            'ZeeGroup', $Foswiki::cfg{DefaultUserLogin}
        )
    );
    $this->assert(
        Foswiki::Func::addUserToGroup(
            $Foswiki::cfg{DefaultUserLogin}, 'ZeeGroup'
        )
    );

    # Force a re-read

    $this->createNewFoswikiSession();

    $this->assert(
        Foswiki::Func::isGroupMember(
            'ZeeGroup', $Foswiki::cfg{DefaultUserLogin}
        )
    );

    $this->assert(
        !Foswiki::Func::isGroupMember( 'ZeeGroup', 'WiseGuyDoesntExist' ) );

    # Note that people that do not exist must still successfully be added to
    # group per Item Item9848
    $this->assert(
        Foswiki::Func::addUserToGroup( 'WiseGuyDoesntExist', 'ZeeGroup' ) );

    # Force a re-read

    $this->createNewFoswikiSession();

    # Func::isGroupMember must return success if the user is in the group
    # Being a member of a group requires that you are listed in the group
    # topic and you do not need to be known by the user mapper (Item9848)
    $this->assert(
        Foswiki::Func::isGroupMember( 'ZeeGroup', 'WiseGuyDoesntExist' ) );

    return;
}

sub verify_NestedGroups {
    my $this = shift;

    #   NestingGroup =   * Set GROUP = UserE, AandCGroup, BandCGroup" );
    return if ( $this->noUsersRegistered() );

    # Force a re-read

    $this->createNewFoswikiSession( $Foswiki::cfg{AdminUserLogin} );

    #test nested groups
    $this->assert( Foswiki::Func::addUserToGroup( 'UserZ', 'TeeGroup', 1 ) );
    $this->assert(
        Foswiki::Func::addUserToGroup( 'NestingGroup', 'TeeGroup', 1 ) );

    # Force a re-read

    $this->createNewFoswikiSession('UserZ');

    my $it = Foswiki::Func::eachGroupMember('TeeGroup');
    my @list;
    while ( $it->hasNext() ) {
        my $g = $it->next();
        push( @list, $g );
    }
    $this->assert_str_equals( "UserZ,UserE,UserA,UserC,UserB",
        sort join( ',', @list ) );

    @list = ();
    $it = Foswiki::Func::eachGroupMember( 'TeeGroup', { expand => 'False' } );
    while ( $it->hasNext() ) {
        my $g = $it->next();
        push( @list, $g );
    }
    $this->assert_str_equals( "UserZ,NestingGroup", sort join( ',', @list ) );

   #$this->assert( !Foswiki::Func::removeUserFromGroup( 'UserE', 'TeeGroup' ) );
   #$this->assert( Foswiki::Func::removeUserFromGroup( 'UserZ', 'TeeGroup' ) );
    $this->assert(
        Foswiki::Func::removeUserFromGroup( 'NestingGroup', 'TeeGroup' ) );

    # Force a re-read

    $this->createNewFoswikiSession();

    @list = ();
    $it = Foswiki::Func::eachGroupMember( 'TeeGroup', { expand => 0 } );
    while ( $it->hasNext() ) {
        my $g = $it->next();
        push( @list, $g );
    }
    $this->assert_str_equals( "UserZ", sort join( ',', @list ) );

    $this->assert(
        !Foswiki::Func::isGroupMember( 'TeeGroup', 'NestingGroup' ) );

    #$this->assert( !Foswiki::Func::isGroupMember( 'TeeGroup', 'UserA' ) );
    #$this->assert( !Foswiki::Func::isGroupMember( 'TeeGroup', 'UserB' ) );
    $this->assert( !Foswiki::Func::isGroupMember( 'TeeGroup', 'UserC' ) );
    $this->assert( !Foswiki::Func::isGroupMember( 'TeeGroup', 'UserE' ) );
    $this->assert( Foswiki::Func::isGroupMember( 'TeeGroup',     'UserZ' ) );
    $this->assert( Foswiki::Func::isGroupMember( 'NestingGroup', 'UserE' ) );

    return;
}

sub verify_removeFromGroup {
    my $this = shift;

    return if ( $this->noUsersRegistered() );

    $this->assert( !Foswiki::Func::topicExists( undef, 'ZeeGroup' ) );

    $this->assert( !Foswiki::Func::isGroupMember( 'ZeeGroup', 'UserZ' ) );
    $this->assert( !Foswiki::Func::isGroupMember( 'ZeeGroup', 'UserA' ) );
    $this->assert( !Foswiki::Func::isGroupMember( 'ZeeGroup', 'UserB' ) );
    $this->assert(
        !Foswiki::Func::isGroupMember( 'WiseGuyDoesntExist', 'ZeeGroup' ) );

    $this->assert(
        Foswiki::Func::addUserToGroup(
            $Foswiki::Plugins::SESSION->{user},
            'ZeeGroup', 1
        )
    );

    $this->assert( Foswiki::Func::topicExists( undef, 'ZeeGroup' ) );
    my ( $date, $user, $rev, $comment );
    ( $date, $user, $rev, $comment ) =
      Foswiki::Func::getRevisionInfo( undef, 'ZeeGroup' );
    $this->assert( $rev == 1 );
    $this->assert( Foswiki::Func::isGroupMember( 'ZeeGroup', 'guest' ) );

    $this->assert( Foswiki::Func::addUserToGroup( 'UserZ', 'ZeeGroup', 1 ) );
    ( $date, $user, $rev, $comment ) =
      Foswiki::Func::getRevisionInfo( undef, 'ZeeGroup' );
    $this->assert( $rev == 1 );
    $this->assert( Foswiki::Func::isGroupMember( 'ZeeGroup', 'UserZ' ) );

    $this->assert( Foswiki::Func::addUserToGroup( 'UserA', 'ZeeGroup', 1 ) );
    ( $date, $user, $rev, $comment ) =
      Foswiki::Func::getRevisionInfo( undef, 'ZeeGroup' );
    $this->assert( $rev == 1 );
    $this->assert( Foswiki::Func::isGroupMember( 'ZeeGroup', 'UserA' ) );

    $this->assert(
        Foswiki::Func::addUserToGroup( 'WiseGuyDoesntExist', 'ZeeGroup', 1 ) );
    ( $date, $user, $rev, $comment ) =
      Foswiki::Func::getRevisionInfo( undef, 'ZeeGroup' );
    $this->assert( $rev == 1 );
    $this->assert(
        Foswiki::Func::isGroupMember( 'ZeeGroup', 'WiseGuyDoesntExist' ) );

    # Force a re-read

    $this->createNewFoswikiSession();

    $this->assert( Foswiki::Func::isGroupMember( 'ZeeGroup', 'UserZ' ) );
    $this->assert( Foswiki::Func::isGroupMember( 'ZeeGroup', 'UserA' ) );

    # We verify that the user WiseGuyDoesntExist is not a member of the group
    $this->assert( !Foswiki::Func::isGroupMember( 'UserB', 'ZeeGroup' ) );

    # Removing a user that is a member of the group should work no matter
    # if he is known by user mapper or password manager
    $this->assert( Foswiki::Func::removeUserFromGroup( 'UserA', 'ZeeGroup' ) );
    $this->assert(
        Foswiki::Func::removeUserFromGroup( 'WiseGuyDoesntExist', 'ZeeGroup' )
    );

    # Removing a user that is not member of the group should fail
    try {
        Foswiki::Func::removeUserFromGroup( 'UserB', 'ZeeGroup' );
        $this->assert('Remove User should not work');
    }
    catch Error::Simple with {
        my $e = shift;
        $this->assert_matches( qr{User .* not in group, cannot be removed},
            $e );
    };

    try {
        Foswiki::Func::removeUserFromGroup( 'SillyGuyDoesntExist', 'ZeeGroup' );
        $this->assert('Remove User should not work');
    }
    catch Error::Simple with {
        my $e = shift;
        $this->assert_matches( qr{User .* not in group, cannot be removed},
            $e );
    };

    # Force a re-read

    $this->createNewFoswikiSession();

    $this->assert( Foswiki::Func::isGroupMember( 'ZeeGroup', 'UserZ' ) );
    $this->assert( !Foswiki::Func::isGroupMember( 'ZeeGroup', 'UserA' ) );
    $this->assert(
        !Foswiki::Func::isGroupMember( 'ZeeGroup', 'WiseGuyDoesntExist' ) );

    return;
}

sub DISABLEDverify_removeFromGroup {
    my $this = shift;

    return if ( $this->noUsersRegistered() );

    #test nested groups
    $this->assert( Foswiki::Func::addUserToGroup( 'UserB',    'TeeGroup', 1 ) );
    $this->assert( Foswiki::Func::addUserToGroup( 'UserC',    'TeeGroup', 1 ) );
    $this->assert( Foswiki::Func::addUserToGroup( 'ZeeGroup', 'TeeGroup', 1 ) );

    # Force a re-read

    $this->createNewFoswikiSession();

    $this->assert( Foswiki::Func::isGroupMember( 'TeeGroup', 'UserB' ) );
    $this->assert( Foswiki::Func::isGroupMember( 'TeeGroup', 'UserA' ) );

    $this->assert( !Foswiki::Func::removeUserFromGroup( 'UserA', 'TeeGroup' ) )
      ;    #can't remove user as they come from a subgroup..
    $this->assert( Foswiki::Func::removeUserFromGroup( 'UserB', 'TeeGroup' ) );

    # Force a re-read

    $this->createNewFoswikiSession();

    $this->assert( !Foswiki::Func::isGroupMember( 'TeeGroup', 'UserB' ) );
    $this->assert( Foswiki::Func::isGroupMember( 'TeeGroup', 'UserA' ) );
    $this->assert( Foswiki::Func::isGroupMember( 'TeeGroup', 'UserC' ) );

    $this->assert(
        Foswiki::Func::removeUserFromGroup( 'ZeeGroup', 'TeeGroup' ) );

    # Force a re-read

    $this->createNewFoswikiSession();

    $this->assert( !Foswiki::Func::isGroupMember( 'TeeGroup', 'UserB' ) );
    $this->assert( !Foswiki::Func::isGroupMember( 'TeeGroup', 'UserA' ) );
    $this->assert( Foswiki::Func::isGroupMember( 'TeeGroup', 'UserC' ) );

    #TODO: test what happens if there are no users left in the group

    return;
}

#http://foswiki.org/Tasks/Item1936
sub verify_topic_meta_usermapping_Item1936 {
    my $this = shift;

    my $users = $this->{session}->{users};

    #this sort of issue is what this setting was supposed to make more obvious
    #$Foswiki::cfg{RenderLoggedInButUnknownUsers} = 1;

    $this->assert_null( Foswiki::Func::getCanonicalUserID('NonExistantUser') );
    $users->getWikiName('NonExistantUser');
    $this->assert_null( Foswiki::Func::getCanonicalUserID('NonExistantUser') );

    return;
}

#http://foswiki.org/Tasks/Item12262
sub verify_getWikiNameOfWikiName {
    my $this = shift;

    my $users = $this->{session}->{users};

    use Data::Dumper;

    #_dumpUserCache($users);

    #  This will populate the caches.  But this test is for a corrupted cache
    if (0) {
        my @list;
        my $ite = Foswiki::Func::eachUser();
        while ( $ite->hasNext() ) {
            my $u = $ite->next();
            push( @list, $u );
        }
    }

    # Dump the caches,  shoudl be empty except for the guest user
    #print STDERR "=======  CACHE Before tests ============\n";
    #_dumpUserCache($users);

    # Calling getWikiName for a WikiName corrupts the caches
    $this->assert_equals( Foswiki::Func::getWikiName('UserA'),
        'UserA', 'getWikiName failed to return expected WikiName' );

    # Dump the caches, should contain the mappings for UserA
    #print STDERR "=======  CACHE After corruption ============\n";
    #_dumpUserCache($users);

    $this->assert_equals( Foswiki::Func::wikiToUserName('UserA'),
        $loginname{UserA},
        'wikiToUserName failed to return expected login name' );

    $this->assert_equals( Foswiki::Func::userToWikiName( $loginname{UserA}, 1 ),
        "UserA", 'userToWikiName failed to return expected Users WikiName' );

    $this->assert_equals(
        Foswiki::Func::userToWikiName( $loginname{UserA} ),
        "$Foswiki::cfg{UsersWebName}.UserA",
        'userToWikiName failed to return expected Users topic name'
    );

# Verify all 3 flavors of retrieving the CanonicalUserID.  Login, Wiki or Web.Wiki
    $this->assert_equals(
        Foswiki::Func::getCanonicalUserID( $loginname{UserA} ),
        $loginname{UserA},
        'getCanonicalUserID failed when called with login name' );
    $this->assert_equals( Foswiki::Func::getCanonicalUserID('UserA'),
        $loginname{UserA},
        'getCanonicalUserID failed when called with WikiName' );
    $this->assert_equals(
        Foswiki::Func::getCanonicalUserID("$Foswiki::cfg{UsersWebName}.UserA"),
        $loginname{UserA},
        'getCanonicalUserID failed when called with Web.WikiName'
    );

    # Verify that all of the cache entries are valid
    $this->assert_equals(
        $loginname{UserA},
        $users->_getMapping( $loginname{UserA} )->{L2U}{ $loginname{UserA} },
        'L2U is incorrect'
    ) if defined $users->_getMapping( $loginname{UserA} )->{L2U};
    $this->assert_equals(
        $loginname{UserA},
        $users->_getMapping( $loginname{UserA} )->{W2U}{UserA},
        'W2U is incorrect'
    ) if defined $users->_getMapping( $loginname{UserA} )->{W2U};
    $this->assert_equals(
        'UserA',
        $users->_getMapping( $loginname{UserA} )->{U2W}{ $loginname{UserA} },
        'U2W is incorrect'
    ) if defined $users->_getMapping( $loginname{UserA} )->{U2W};

    #print STDERR "=======  CACHE At End ============\n";
    #_dumpUserCache($users);

    return;
}

sub _dumpUserCache {
    my $users = shift;
    print STDERR 'WikiName2CUID: '
      . Data::Dumper::Dumper( \$users->{wikiName2cUID} );
    print STDERR 'cUID2WkikName: '
      . Data::Dumper::Dumper( \$users->{cUID2WikiName} );
    print STDERR 'cUID2Login: ' . Data::Dumper::Dumper( \$users->{cUID2Login} );
    print STDERR 'login2cUID: ' . Data::Dumper::Dumper( \$users->{login2cUID} );
    print STDERR 'L2U'
      . Data::Dumper::Dumper(
        \$users->_getMapping( $loginname{'UserA'} )->{L2U} );
    print STDERR 'W2U'
      . Data::Dumper::Dumper(
        \$users->_getMapping( $loginname{'UserA'} )->{W2U} );
    print STDERR 'U2W'
      . Data::Dumper::Dumper(
        \$users->_getMapping( $loginname{'UserA'} )->{U2W} );
}

#http://foswiki.org/Tasks/
sub verify_unregisteredUser_display {
    my $this = shift;

    my $users = $this->{session}->{users};

    #this sort of issue is what this setting was supposed to make more obvious
    #$Foswiki::cfg{RenderLoggedInButUnknownUsers} = 1;

    $this->assert_equals( $users->getWikiName('NonExistantUser'),
        'NonExistantUser', 'wikiword wikiname' );
    $this->assert_equals( $users->getLoginName('NonExistantUser'),
        undef, 'wikiword wikiname' );
    $this->assert_equals( $users->getCanonicalUserID('NonExistantUser'),
        undef, 'wikiword wikiname' );

    $this->assert_equals( $users->getWikiName('user_name'),
        'user_name', 'wikiword wikiname' );
    $this->assert_equals( $users->getLoginName('user_name'),
        undef, 'wikiword wikiname' );
    $this->assert_equals( $users->getCanonicalUserID('user_name'),
        undef, 'wikiword wikiname' );

    return;
}

# Introduced on store2 branch, Item11135. Not passing on svn trunk yet
sub DISABLEDverify_denyNonAdminReadOfAdminGroupTopic {
    my $this = shift;

    return if ( $this->noUsersRegistered() );

    # Force a re-read

    $this->createNewFoswikiSession( $Foswiki::cfg{AdminUserLogin} );

    $this->assert( Foswiki::Func::addUserToGroup( 'UserB', 'AdminGroup', 1 ) );

    my ($topicObject) =
      Foswiki::Func::readTopic( $this->{users_web}, 'AdminGroup' );
    $topicObject->text(
        $topicObject . "\n\n   * Set ALLOWTOPICVIEW = AdminGroup\n\n" );
    $topicObject->save();
    $topicObject->finish();

    {

        $this->createNewFoswikiSession( $Foswiki::cfg{AdminUserLogin} );

        my $it = Foswiki::Func::eachGroupMember('AdminGroup');
        my @list;
        while ( $it->hasNext() ) {
            my $g = $it->next();
            push( @list, $g );
        }

    #as the baseusermapper is always admin, they should always see the full list
        $this->assert_str_equals( "AdminUser,UserA,UserB",
            sort join( ',', @list ) );
        $this->assert( $this->{session}->isAdmin() );
    }

    {

        # Force a re-read

        $this->createNewFoswikiSession('UserB');

        my $it = Foswiki::Func::eachGroupMember('AdminGroup');
        my @list;
        while ( $it->hasNext() ) {
            my $g = $it->next();
            push( @list, $g );
        }
        $this->assert_str_equals( "AdminUser,UserA,UserB",
            sort join( ',', @list ) );
        $this->assert( $this->{session}->isAdmin() )
    }

    {

        # Force a re-read

        $this->createNewFoswikiSession('UserZ');

        my $it = Foswiki::Func::eachGroupMember('AdminGroup');
        my @list;
        while ( $it->hasNext() ) {
            my $g = $it->next();
            push( @list, $g );
        }
        $this->assert_str_equals( "AdminUser,UserA,UserB",
            sort join( ',', @list ) );
        $this->assert( not $this->{session}->isAdmin() )
    }

    return;
}

<<<<<<< HEAD
sub test_tokenLogin {

    my $this = shift;

    my $token =
      Foswiki::LoginManager::generateLoginToken( 'Foofoo',
        { cUID => 'Foofoo', a => 'b' } );

    use Storable qw(fd_retrieve);
    my $hashref =
      Storable::retrieve("$Foswiki::cfg{WorkingDir}/tmp/tokenauth_$token");
    print STDERR Data::Dumper::Dumper( \$hashref );
    print STDERR " token ($token) \n";

}
=======
# This would be better in the ConfigTests, but
# The test fixture is helpful.
sub verify_ConfigureAuth {
    my $this = shift;
    require Foswiki::Configure::Auth;

    $Foswiki::cfg{FeatureAccess}{Configure} = 'UserA,UserB';

    $this->_checkConfigAccess(0);
    $this->_checkConfigAccess( 0, 1 );

    $this->createNewFoswikiSession('UserA');
    $this->_checkConfigAccess(1);
    $this->_checkConfigAccess( 1, 1 );

    $this->createNewFoswikiSession('usera');
    $this->_checkConfigAccess(
        ( $Foswiki::cfg{Register}{AllowLoginName} ? 1 : 0 ) );
    $this->_checkConfigAccess(
        ( $Foswiki::cfg{Register}{AllowLoginName} ? 1 : 0 ), 1 );

    $this->createNewFoswikiSession('userc');
    $this->_checkConfigAccess(0);
    $this->_checkConfigAccess( 0, 1 );

    $Foswiki::cfg{FeatureAccess}{Configure} = ' UserA , UserB ';

    $this->createNewFoswikiSession('UserA');
    $this->_checkConfigAccess(1);
    $this->_checkConfigAccess( 1, 1 );
    $this->createNewFoswikiSession('UserB');
    $this->_checkConfigAccess(1);
    $this->_checkConfigAccess( 1, 1 );

    $Foswiki::cfg{FeatureAccess}{Configure} = 'usera,userb';

    $this->createNewFoswikiSession('UserA');
    $this->_checkConfigAccess(0);
    $this->_checkConfigAccess( 0, 1 );
    $this->createNewFoswikiSession('UserB');
    $this->_checkConfigAccess(0);
    $this->_checkConfigAccess( 0, 1 );

    $Foswiki::cfg{FeatureAccess}{Configure} = 'nowikiname,userb';

    $this->createNewFoswikiSession('nowikiname');
    $this->_checkConfigAccess(1);
    $this->_checkConfigAccess( 1, 1 );

    $this->createNewFoswikiSession('AdminUser');
    $this->_checkConfigAccess(1);
    $this->_checkConfigAccess( 1, 1 );
}

sub _checkConfigAccess {
    my $this    = shift;
    my $allowed = shift;
    my $json    = shift;

    try {
        Foswiki::Configure::Auth::checkAccess( $this->{session}, $json );

        #print STDERR "ALLOWED\n";
        $this->assert( $allowed, "Configure check access: unexpected allow" );
    }
    catch Foswiki::AccessControlException with {
        my $e = shift;

        #print STDERR "DENIED\n";
        die "unexpected fail" if $allowed;
        $this->assert_matches(
            qr/Denied by \{FeatureAccess\}\{Configure\} Setting/, $e );
    }
    catch Foswiki::Contrib::JsonRpcContrib::Error with {
        my $e = shift;
        die "unexpected fail" if $allowed;

        #print STDERR "JSON DENIED\n";
        $this->assert_matches(
qr/Error\(-32600\): Access to configure denied by \{FeatureAccess\}\{Configure\} Setting/,
            $e
        );
    }
    otherwise {
        my $e = shift;
        print STDERR Data::Dumper::Dumper( \$e );
        throw $e;
    };

}

>>>>>>> 2b0875e7
1;<|MERGE_RESOLUTION|>--- conflicted
+++ resolved
@@ -2044,7 +2044,6 @@
     return;
 }
 
-<<<<<<< HEAD
 sub test_tokenLogin {
 
     my $this = shift;
@@ -2060,7 +2059,7 @@
     print STDERR " token ($token) \n";
 
 }
-=======
+
 # This would be better in the ConfigTests, but
 # The test fixture is helpful.
 sub verify_ConfigureAuth {
@@ -2152,5 +2151,4 @@
 
 }
 
->>>>>>> 2b0875e7
 1;