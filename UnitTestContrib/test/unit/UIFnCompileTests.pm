--- conflicted
+++ resolved
@@ -9,12 +9,6 @@
 use namespace::clean;
 extends qw( FoswikiFnTestCase );
 
-<<<<<<< HEAD
-=======
-our $UI_FN;
-our $SCRIPT_NAME;
-our $REQUEST;
->>>>>>> ec8b1e31
 our %expected_status_main_webhome = (
     search       => 302,
     save         => 302,
@@ -99,24 +93,12 @@
         my $package = $dispatcher->{package} || 'Foswiki::UI';
         my $request = $dispatcher->{request} || 'Foswiki::Request';
         eval "require $package; 1;" or next;
-<<<<<<< HEAD
         my $function = $dispatcher->{function} // $dispatcher->{method};
         my $sub = $package->can($function);
 
         no strict 'refs';
         *{$script} = sub {
             $this->test_action($script);
-=======
-        eval "require $request; 1;" or next;
-        my $function = $dispatcher->{function};
-        my $sub      = $package->can($function);
-
-        no strict 'refs';
-        *{$script} = sub {
-            $UI_FN       = $sub;
-            $SCRIPT_NAME = $script;
-            $REQUEST     = $request;
->>>>>>> ec8b1e31
         };
         use strict 'refs';
     }
@@ -144,7 +126,6 @@
 
 sub call_UI_FN {
     my ( $this, $web, $topic, $tmpl ) = @_;
-<<<<<<< HEAD
     $this->createNewFoswikiApp(
         requestParams => {
             initializer => {
@@ -165,25 +146,6 @@
 
         #callbacks => { handleRequestException => \&_cbHRE },
     );
-=======
-
-    my $request = $REQUEST;
-    $request =~ s/^Foswiki::/Unit::/;
-    eval "require $request; 1;";
-
-    my $query = $request->new(
-        {
-            webName   => [$web],
-            topicName => [$topic],
-
-            #            template  => [$tmpl],
-        }
-    );
-    $query->path_info("/$web/$topic");
-    $query->method('POST');
-    $this->createNewFoswikiSession( $this->{test_user_login}, $query );
-
->>>>>>> ec8b1e31
     my ( $responseText, $result, $stdout, $stderr );
     $responseText = "Status: 500";    #errr, boom
     try {
