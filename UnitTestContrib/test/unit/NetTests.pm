--- conflicted
+++ resolved
@@ -59,13 +59,8 @@
 
     # need a known, simple, robust URL to get
     my $response =
-<<<<<<< HEAD
       $this->net->getExternalResource(
-        'http://foswiki.org/System/FAQWhatIsWikiWiki');
-=======
-      $this->{net}
-      ->getExternalResource('https://foswiki.org/System/FAQWhatIsWikiWiki');
->>>>>>> 5e61f735
+        'https://foswiki.org/System/FAQWhatIsWikiWiki');
     $this->assert_equals( 200, $response->code() );
 
     # Note: HTTP::Response doesn't clean out \r correctly
