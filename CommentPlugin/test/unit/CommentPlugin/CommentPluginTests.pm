# See bottom of file for license and copyright information

package CommentPluginTests;
use v5.14;

use Unit::Request();
use Unit::Request::Rest();
use Unit::Response();
use Foswiki();
use Foswiki::UI::Save();
use Foswiki::Plugins::CommentPlugin();
use Foswiki::Plugins::CommentPlugin::Comment();
use CGI;

use Moo;
use namespace::clean;
extends qw( FoswikiFnTestCase );

has target_web   => ( is => 'rw', );
has target_topic => ( is => 'rw', );

# Set up the test fixture
around set_up => sub {
    my $orig = shift;
    my $this = shift;

    $orig->( $this, @_ );

    $this->target_web( $this->test_web . "Target" );
    $this->target_topic( $this->test_topic . "Target" );
    my $webObject = $this->populateNewWeb( $this->target_web );
    undef $webObject;

    Foswiki::Func::getContext()->{view} = 1;
    $Foswiki::cfg{Plugins}{CommentPlugin}{RequiredForSave} = 'CHANGE';
    $Foswiki::cfg{Plugins}{CommentPlugin}{GuestCanComment} = 1;
    $Foswiki::cfg{Plugins}{CommentPlugin}{TestMode}        = 1;
    $Foswiki::cfg{Sessions}{TopicsRequireGuestSessions} =
'(CommentPluginTestsTarget|CommentPluginTests|Registration|RegistrationParts|ResetPassword)$';
};

around tear_down => sub {
    my $orig = shift;
    my $this = shift;
    $this->removeWeb( $this->target_web );
    $orig->($this);
};

sub fixture_groups {
    return ( [ 'viewContext', 'staticContext' ], );
}

sub viewContext {
    Foswiki::Func::getContext()->{view} = 1;
}

sub staticContext {
    Foswiki::Func::getContext()->{view}   = 1;
    Foswiki::Func::getContext()->{static} = 1;
}

sub writeTopic {
    my ( $this, $web, $topic, $text ) = @_;
    my ($meta) = Foswiki::Func::readTopic( $web, $topic );

    $meta->text($text);
    $meta->save();

    return;
}

sub trim {
    my $s = shift;
    $s =~ s/^\s*(.*?)\s*$/$1/sgo;
    return $s;
}

sub removeEscapes {
    my ($string) = @_;

    $string =~ s/\\[\r\n]//g;

    return $string;
}

# Not a test, a helper.
sub inputTest {
    my ( $this, $type, $web, $topic, $anchor, $location ) = @_;

    my $eidx   = $Foswiki::Plugins::CommentPlugin::commentIndex;
    my $sattrs = "";

    $web   ||= $this->test_web;
    $topic ||= $this->test_topic;

    if (   $web ne $this->test_web
        || $topic ne $this->test_topic
        || $anchor )
    {

        $sattrs = 'target="';

        $sattrs .= "$web." unless ( $web   eq $this->test_web );
        $sattrs .= $topic  unless ( $topic eq $this->test_topic );

        if ($anchor) {
            $anchor = '#' . $anchor;
            $sattrs .= $anchor;
        }
        $sattrs .= '" ';
    }

    my $url =
      ( Foswiki::Func::getContext()->{static} )
      ? ''
      : Foswiki::Func::getScriptUrl( 'CommentPlugin', 'comment', 'rest' );

    if ($location) {
        $sattrs .= ' location="' . $location . '" ';
    }

    $type = "bottom" unless ($type);
    $sattrs .= 'type="' . $type . '" ';

    my $commentref =
      '%COMMENT{' . $sattrs . ' refmark="here" default="The Message"}%';

    # Build the target topic
    my $sample = <<"HERE";
TopOfTopic
$commentref
HERE
    if ($anchor) {
        $sample .= <<"HERE";
BeforeAnchor
$anchor
AfterAnchor
HERE
    }
    $sample .= <<"HERE";
BeforeLocation
HereIsTheLocation
AfterLocation
$commentref
BottomOfTopic
HERE

    Foswiki::Func::saveTopic( $web, $topic, undef, $sample );

    my $html = Foswiki::Func::expandCommonVariables($commentref);

    $html = removeEscapes($html);

    $this->assert( scalar( $html =~ s/^<form(.*?)>//sio ), $html );
    my $dattrs = $1;
    $this->assert( scalar( $html =~ s/<\/form>\s*$//sio ) );
    $this->assert( scalar( $dattrs =~ s/\s+name=\"(.*?)\"// ), $dattrs );
    $this->assert_str_equals( "${type}$eidx", $1 );
    $this->assert( scalar( $dattrs =~ s/\s+method\s*=\s*\"post\"//i ),
        $dattrs );
    $this->assert( scalar( $dattrs =~ s/\s+action=\"(.*?)\"// ), $dattrs );
    $this->assert_str_equals( $url, $1 );
    $dattrs =~ s#application/x-www-form-urlencoded#multipart/form-data#;
    $this->assert( scalar( $dattrs =~ s#class="commentPluginForm"## ) );
    $this->assert( scalar( $dattrs =~ s#enctype="multipart/form-data"## ) );
    $this->assert( scalar( $dattrs =~ s#id="${type}0"## ) );
    $this->assert_str_equals( "", trim($dattrs) );

    if ( Foswiki::Func::getContext()->{static} ) {
        $this->assert_matches( qr/Commenting is disabled for static viewing/,
            $html );
        return;
    }
    else {
        # no hiddens should be generated if disabled
        $this->assert(
            scalar( $html =~ s/<input ([^>]*\bname="comment_type".*?)\/>//i ),
            $html );
        $dattrs = $1;
        $this->assert( scalar( $dattrs =~ s/\s*type=\"hidden\"//io ), $dattrs );
        $this->assert( scalar( $dattrs =~ s/\s*value=\"$type\"// ),   $dattrs );
        $this->assert_str_equals( 'name="comment_type"', trim($dattrs) );
    }

    if ($anchor) {
        $this->assert(
            $html =~ s/<input ([^>]*name=\"comment_anchor".*?)\s*\/>//i,
            $html );
        $dattrs = $1;
        $this->assert( scalar( $dattrs =~ s/\s*name=\"comment_anchor\"//io ),
            $dattrs );
        $this->assert( scalar( $dattrs =~ s/\s*type=\"hidden\"//io ), $dattrs );
        $this->assert( scalar( $dattrs =~ s/\s*value=\"(.*?)\"//o ),  $dattrs );
        $this->assert_str_equals( $anchor, $1 );
        $this->assert_str_equals( "",      trim($dattrs) );
        $this->assert_does_not_match( qr/<input name=\"comment_index/, $html );
        $this->assert_does_not_match( qr/<input name=\"comment_location/,
            $html );
    }
    elsif ($location) {
        $this->assert_matches(
            qr/<input [^>]*name="comment_location"(.*?)\s*\/>/i, $html );
        $this->assert(
            $html =~ s/<input ([^>]*name="comment_location".*?)\s*\/>//i );
        $dattrs = $1;
        $this->assert( scalar( $dattrs =~ s/\s*type=\"hidden\"//io ), $dattrs );
        $this->assert( scalar( $dattrs =~ s/\s*name=\"comment_location\"//io ),
            $dattrs );
        $this->assert( scalar( $dattrs =~ s/\s*value=\"(.*?)\"//o ), $dattrs );
        $this->assert_str_equals( $location, $1 );
        $this->assert_str_equals( "",        trim($dattrs) );
        $this->assert_does_not_match( qr/<input name=\"comment_index/,  $html );
        $this->assert_does_not_match( qr/<input name=\"comment_anchor/, $html );
    }
    else {
        $this->assert( $html =~ /<input ([^>]*name=\"comment_index".*?)\s*\/>/i,
            $html );
        $dattrs = $1;
        $this->assert( scalar( $dattrs =~ s/\s*name=\"comment_index\"//io ),
            $dattrs );
        $this->assert( scalar( $dattrs =~ s/\s*type=\"hidden\"//io ), $dattrs );
        $this->assert( scalar( $dattrs =~ s/\s*value=\"(.*?)\"//io ), $dattrs );
        $this->assert_str_equals( $eidx, $1 );
        $this->assert_str_equals( "",    trim($dattrs) );
        $this->assert_does_not_match( qr/<input name=\"comment_anchor/, $html );
        $this->assert_does_not_match( qr/<input name=\"comment_location/,
            $html );
    }

    $this->assert( $html =~ s/<input ([^>]*name=\"comment_action\".*?)\s*\/>//,
        $html );
    $dattrs = $1;
    $this->assert( $dattrs =~ s/name=\"comment_action\"//i, $dattrs );
    $this->assert( scalar( $dattrs =~ s/\s*type=\"hidden\"//io ), $dattrs );
    $this->assert( scalar( $dattrs =~ s/\s*value=\"save\"//io ),  $dattrs );
    $this->assert_str_equals( "", trim($dattrs) );
    $html =~ s/<textarea (.*?)>(.*?)<\/textarea>//i;
    $dattrs = $1;
    $this->assert_matches( qr/name=\"comment\"/, $dattrs );
    my $mess = $2;
    $this->assert_str_equals( "The Message", $mess );
    $this->assert_matches( qr/<input\s+\s*type="submit"\s*value=\".*?"\s*\/>/i,
        $html );

    # Compose the query
    my $comm  = "This is the comment";
<<<<<<< HEAD
    my $query = Unit::Request->new(
        initializer => {
=======
    my $query = Unit::Request::Rest->new(
        {
>>>>>>> ec8b1e31
            'comment_action' => 'save',
            'comment_type'   => $type,
            'comment'        => $comm,
            'topic'          => "$web.$topic",
        }
    );
    $query->path_info("/CommentPlugin/comment");
    if ($anchor) {
        $query->param( -name => 'comment_anchor', -value => $anchor );
    }
    elsif ($location) {
        $query->param( -name => 'comment_location', -value => $location );
    }
    else {
        $query->param( -name => 'comment_index', -value => $eidx );
    }

    $this->createNewFoswikiSession( $Foswiki::cfg{DefaultUserLogin}, $query );

    # invoke the save handler
    $this->captureWithKey( rest => $this->getUIFn('rest'), $this->session );

    my ( $meta, $text ) = Foswiki::Func::readTopic( $web, $topic );
    $this->assert_matches( qr/$comm/, $text, "$web.$topic: $text" );

    #uncomment this to debug what the actual output looks like.
    #$this->assert_str_equals($sample, $text);

    my $refexpr;
    if ($anchor) {
        $refexpr = $anchor;
    }
    elsif ($location) {
        $refexpr = $location;
    }
    else {
        $refexpr = $commentref;
    }

    if ( $topic eq $this->test_topic && $web eq $this->test_web ) {
        if ( $type eq "top" ) {
            $this->assert_matches( qr/^$comm.*^TopOfTopic/ms, $text );
        }
        elsif ( $type eq "bottom" ) {
            $this->assert_matches( qr/^BottomOfTopic.*^$comm/ms, $text );
        }
        elsif ( $type eq "above" ) {
            $this->assert_matches( qr/^TopOfTopic.*^$comm.*\Q$refexpr\E/ms,
                $text );
        }
        elsif ( $type eq "below" ) {
            $this->assert_matches( qr/\Q$refexpr\E.*$comm.*^BottomOfTopic/ms,
                $text );
        }
    }

    return;
}

sub verify_above {
    my $this = shift;
    $this->inputTest( "above", undef, undef, undef, undef, 0 );

    return;
}

sub verify_below {
    my $this = shift;
    $this->inputTest( "below", undef, undef, undef, undef, 0 );

    return;
}

sub verify_targetTopic {
    my $this = shift;
    $this->inputTest( "bottom", undef, $this->target_topic, undef, undef, 0 );

    return;
}

sub verify_targetWebTopic {
    my $this = shift;
    $this->inputTest( "bottom", $this->target_web, $this->target_topic,
        undef, undef, 0 );

    return;
}

sub verify_targetWebTopicAnchorTop {
    my $this = shift;
    $this->inputTest( "top", $this->target_web, $this->target_topic,
        "TargetAnchor", undef, 0 );

    return;
}

sub verify_targetWebTopicAnchorBottom {
    my $this = shift;
    $this->inputTest( "bottom", $this->target_web, $this->target_topic,
        "TargetAnchor", undef, 0 );

    return;
}

sub verify_location {
    my $this = shift;
    $this->inputTest( "below", undef, undef, undef, "HereIsTheLocation", 0 );

    return;
}

sub verify_LocationRE {
    my $this = shift;

    $this->inputTest( "above", undef, undef, undef, "^He.*on\$", 0 );

    return;
}

sub test_reverseCompat {
    my $this = shift;

# rows: Any number > 0 will set the rows of the text area (default is 5)
# cols: Any number > 10 will set the columns of the textarea (default is 70)
# mode: The word "after" tells Comment to put the posted data after the form in reverse chronological order (default = "normal" chronological order)
# button: This lets you change the text of the submit button (default is "Add Comment")
# id: This gives a unique name for a COMMENT, in case you have more than one COMMENT tag in a topic (mandatory with > 1 COMMENT)

    my $comment =
'%COMMENT{type="after" rows="99" cols="104" mode="after" button="HoHo" id="sausage"}%';
    my $html = Foswiki::Func::expandCommonVariables($comment);
    $html = removeEscapes($html);
    $this->assert_matches( qr/form [^>]*name=\"after0\"/,        $html );
    $this->assert_matches( qr/rows=\"99\"/,                      $html );
    $this->assert_matches( qr/cols=\"104\"/,                     $html );
    $this->assert_matches( qr/type=\"submit\"\s+value=\"HoHo\"/, $html );

    return;
}

sub verify_redirectto_redirects {
    my $this = shift;

    # If requested topic exists, redirect after post
    my $html = Foswiki::Func::expandCommonVariables(
            "%COMMENT{type=\"bottom\" target=\""
          . $this->test_web
          . ".ATopic#AAnchor\" redirectto=\"WebPreferences\"}%" );

    if ( Foswiki::Func::getContext()->{static} ) {
        $this->assert_matches( qr/Commenting is disabled for static viewing/,
            $html );
    }
    else {
        my $test_web = $this->test_web;
        $this->assert_matches(
qr/<input ([^>]*name="redirectto" value="$test_web.WebPreferences".*?)\s*\/>/,
            $html
        );
    }

    # If requested topic missing, return an error to the user.
    $html = Foswiki::Func::expandCommonVariables(
            "%COMMENT{type=\"bottom\" target=\""
          . $this->test_web
          . ".ATopic#AAnchor\" redirectto=\"MissingAnRE\"}%" );

    # If requested target web is  missing, return an error to the user.
    $html = Foswiki::Func::expandCommonVariables(
            "%COMMENT{type=\"bottom\" target=\""
          . $this->test_web
          . "MISSING.ATopic#AAnchor\" }%" );

    my $test_web = $this->test_web;
    $this->assert_matches(

qr/<span class='foswikiAlert'> Target web does not exist: '${test_web}MISSING' <\/span>/,
        $html
    );

    # Redirect also works if an anchor is specified
    $html = Foswiki::Func::expandCommonVariables(
            "%COMMENT{type=\"bottom\" target=\""
          . $this->test_web
          . ".ATopic#AAnchor\" redirectto=\"WebPreferences#AnchOr\"}%" );

    $this->assert_matches(
qr/<input ([^>]*name="redirectto" value="$test_web.WebPreferences#AnchOr".*?)\s*\/>/,
        $html
    ) unless ( Foswiki::Func::getContext()->{static} );

    # Redirect also works if a querystring is specified
    $html = Foswiki::Func::expandCommonVariables(
            "%COMMENT{type=\"bottom\" target=\""
          . $this->test_web
          . ".ATopic#AAnchor\" redirectto=\"WebPreferences?blah=01\"}%" );

    $this->assert_matches(
qr/<input ([^>]*name="redirectto" value="$test_web.WebPreferences\?blah=01".*?)\s*\/>/,
        $html
    ) unless ( Foswiki::Func::getContext()->{static} );

    # Redirect also works if a querystring and Anchor is specified
    $html = Foswiki::Func::expandCommonVariables(
            "%COMMENT{type=\"bottom\" target=\""
          . $this->test_web
          . ".ATopic#AAnchor\" redirectto=\"WebPreferences?blah=01#AnchOr\"}%"
    );

    $this->assert_matches(
qr/<input ([^>]*name="redirectto" value="$test_web.WebPreferences\?blah=01#AnchOr".*?)\s*\/>/,
        $html
    ) unless ( Foswiki::Func::getContext()->{static} );

    # Redirect with fully qualified web.topic?uri#anchor
    my $systemweb = $Foswiki::cfg{SystemWebName};
    $html = Foswiki::Func::expandCommonVariables(
            "%COMMENT{type=\"bottom\" target=\""
          . $this->test_web
          . ".ATopic#AAnchor\" redirectto=\"%SYSTEMWEB%.WebPreferences?blah=01#AnchOr\"}%"
    );

    $this->assert_matches(
qr/<input ([^>]*name="redirectto" value="$systemweb.WebPreferences\?blah=01#AnchOr".*?)\s*\/>/,
        $html
    ) unless ( Foswiki::Func::getContext()->{static} );

# Redirect also works if Anchor and querystring reversed.  Not really correct but is seen
    $html = Foswiki::Func::expandCommonVariables(
            "%COMMENT{type=\"bottom\" target=\""
          . $this->test_web
          . ".ATopic#AAnchor\" redirectto=\"WebPreferences#AnchOr?blah=01\"}%"
    );

    $this->assert_matches(
qr/<input ([^>]*name="redirectto" value="$test_web.WebPreferences#AnchOr\?blah=01".*?)\s*\/>/,
        $html
    ) unless ( Foswiki::Func::getContext()->{static} );

    return;
}

sub verify_locationOverridesAnchor {
    my $this = shift;
    my $html = Foswiki::Func::expandCommonVariables(
            "%COMMENT{type=\"bottom\" target=\""
          . $this->test_web
          . ".ATopic#AAnchor\" location=\"AnRE\"}%" );

    if ( Foswiki::Func::getContext()->{static} ) {
        $this->assert_matches( qr/Commenting is disabled for static viewing/,
            $html );
    }
    else {
        $this->assert_matches(
            qr/<input ([^>]*name="comment_location".*?)\s*\/>/, $html );
    }

    return;
}

sub verify_nopost {
    my $this = shift;

    my $sample = <<"HERE";
before
%COMMENT{nopost="on"}%
after
HERE
    Foswiki::Func::saveTopic( $this->test_web, $this->test_topic, undef,
        $sample );
    my $html = Foswiki::Func::expandCommonVariables('%COMMENT{nopost="on"}%');

    if ( Foswiki::Func::getContext()->{static} ) {
        $this->assert_matches( qr/Commenting is disabled for static viewing/,
            $html );
    }
    else {
        $this->assert_matches(
            qr/<input type="hidden" name="comment_nopost" value="on"/, $html );
    }

    # Compose the query
    my $comm  = "This is the comment";
<<<<<<< HEAD
    my $query = Unit::Request->new(
        initializer => {
=======
    my $query = Unit::Request::Rest->new(
        {
>>>>>>> ec8b1e31
            'comment_action' => 'save',
            'comment_type'   => 'above',
            'comment'        => $comm,
            'comment_nopost' => 'on',
            'topic'          => $this->test_web . "." . $this->test_topic
        }
    );
    $query->path_info("/CommentPlugin/comment");

    $this->createNewFoswikiSession( $Foswiki::cfg{DefaultUserLogin}, $query );

    # invoke the save handler
    $this->captureWithKey( rest => $this->getUIFn('rest'), $this->session );

    my ( $meta, $text ) =
      Foswiki::Func::readTopic( $this->test_web, $this->test_topic );

    # make sure it hasn't changed
    $text =~ s/^%META.*?\n//gm;
    $this->assert_str_equals( $sample, $text );

    return;
}

sub verify_remove {
    my $this = shift;

    my $sample = <<"HERE";
before
%COMMENT{remove="on"}%
after
HERE
    Foswiki::Func::saveTopic( $this->test_web, $this->test_topic, undef,
        $sample );
    my $html = Foswiki::Func::expandCommonVariables('%COMMENT{remove="on"}%');

    if ( Foswiki::Func::getContext()->{static} ) {
        $this->assert_matches( qr/Commenting is disabled for static viewing/,
            $html );
    }
    else {
        $this->assert_matches(
            qr/<input type="hidden" name="comment_remove" value="0"/, $html );
    }

    # Compose the query
    my $comm  = "This is the comment";
<<<<<<< HEAD
    my $query = Unit::Request->new(
        initializer => {
=======
    my $query = Unit::Request::Rest->new(
        {
>>>>>>> ec8b1e31
            'comment_action' => 'save',
            'comment_type'   => 'above',
            'comment'        => $comm,
            'comment_remove' => '0',
            'comment_index'  => '99',
            'topic'          => $this->test_web . "/" . $this->test_topic,
        }
    );
    $query->path_info("/CommentPlugin/comment");

    $this->createNewFoswikiSession( $Foswiki::cfg{DefaultUserLogin}, $query );

    # invoke the save handler
    $this->captureWithKey( rest => $this->getUIFn('rest'), $this->session );

    my ( $meta, $text ) =
      Foswiki::Func::readTopic( $this->test_web, $this->test_topic );

    # make sure it hasn't changed
    $text =~ s/^%META.*?\n//gm;
    $this->assert_str_equals(
        <<'HERE',
before

after
HERE
        $text
    );

    return;
}

sub verify_default {
    my $this   = shift;
    my $sample = <<'HERE';
before
%COMMENT{remove="on"}%
after
HERE
    Foswiki::Func::saveTopic( $this->test_web, $this->test_topic, undef,
        $sample );
    my $html =
      Foswiki::Func::expandCommonVariables('%COMMENT{default="wibble"}%');

    if ( Foswiki::Func::getContext()->{static} ) {
        $this->assert_matches( qr/Commenting is disabled for static viewing/,
            $html );
    }
    else {
        $this->assert_matches( qr#>wibble</textarea>#, $html );
    }

    return;
}

sub verify_targetWebTopicAboveAnchor_Missing_Item727 {
    my $this = shift;

    my $sample = <<'HERE';
before
%COMMENT{type="above" cols="100" target="%INCLUDINGTOPIC%#LatestComment"}%
after
HERE
    Foswiki::Func::saveTopic( $this->test_web, $this->test_topic, undef,
        $sample );
    my $html = Foswiki::Func::expandCommonVariables('%COMMENT{remove="on"}%');

    if ( Foswiki::Func::getContext()->{static} ) {
        $this->assert_matches( qr/Commenting is disabled for static viewing/,
            $html );
    }
    else {
        $this->assert_matches(
            qr/<input type="hidden" name="comment_remove" value="0"/, $html );
    }

    # Compose the query
    my $comm  = "This is the comment";
<<<<<<< HEAD
    my $query = Unit::Request->new(
        initializer => {
=======
    my $query = Unit::Request::Rest->new(
        {
>>>>>>> ec8b1e31
            'comment_action' => 'save',
            'comment_type'   => 'above',
            'comment'        => $comm,
            'comment_anchor' => '#LatestComment',
            'topic'          => $this->test_web . "." . $this->test_topic,
        }
    );
    $query->path_info("/CommentPlugin/comment");

    $this->createNewFoswikiSession( $Foswiki::cfg{DefaultUserLogin}, $query );

    # invoke the save handler
    $this->captureWithKey( rest => $this->getUIFn('rest'), $this->session );

    my ( $meta, $text ) =
      Foswiki::Func::readTopic( $this->test_web, $this->test_topic );

    # make sure it hasn't changed
    $text =~ s/^%META.*?\n//gm;
    $text = removeEscapes($text);
    my $date = Foswiki::Time::formatTime( time(), '$day $mon $year' );
    $this->assert_str_equals( <<"HERE", $text );
before


This is the comment

-- TemporaryCommentPluginTestsUsersWeb.WikiGuest - $date
%COMMENT{type="above" cols="100" target="%INCLUDINGTOPIC%#LatestComment"}%
after
HERE

    return;
}

sub verify_targetWebTopicBelowAnchor_Missing_Item727 {
    my $this = shift;

    my $sample = <<'HERE';
before
%COMMENT{type="below" target="%INCLUDINGTOPIC%#LatestComment"}%
after
HERE
    Foswiki::Func::saveTopic( $this->test_web, $this->test_topic, undef,
        $sample );
    my $html = Foswiki::Func::expandCommonVariables('%COMMENT{remove="on"}%');

    $html = removeEscapes($html);
    if ( Foswiki::Func::getContext()->{static} ) {
        $this->assert_matches( qr/Commenting is disabled for static viewing/,
            $html );
    }
    else {
        $this->assert_matches(
            qr/<input type="hidden" name="comment_remove" value="0"/, $html );
    }

    # Compose the query
    my $comm  = "This is the comment";
<<<<<<< HEAD
    my $query = Unit::Request->new(
        initializer => {
=======
    my $query = Unit::Request::Rest->new(
        {
>>>>>>> ec8b1e31
            'comment_action' => 'save',
            'comment_type'   => 'below',
            'comment'        => $comm,
            'comment_anchor' => '#LatestComment',
            'topic'          => $this->test_web . "." . $this->test_topic,
        }
    );
    $query->path_info("/CommentPlugin/comment");

    $this->createNewFoswikiSession( $Foswiki::cfg{DefaultUserLogin}, $query );

    # invoke the save handler
    $this->captureWithKey( rest => $this->getUIFn('rest'), $this->session );

    my ( $meta, $text ) =
      Foswiki::Func::readTopic( $this->test_web, $this->test_topic );

    # make sure it hasn't changed
    $text =~ s/^%META.*?\n//gm;
    $text = removeEscapes($text);
    my $date = Foswiki::Time::formatTime( time(), '$day $mon $year' );
    $this->assert_str_equals(
        <<"HERE",
before
%COMMENT{type="below" target="%INCLUDINGTOPIC%#LatestComment"}%
   * This is the comment -- TemporaryCommentPluginTestsUsersWeb.WikiGuest - $date
after
HERE
        $text
    );

    return;
}

sub verify_acl_COMMENT {
    my $this = shift;

    $Foswiki::cfg{Plugins}{CommentPlugin}{GuestCanComment} = 0;

    my $test_user_wikiname = $this->test_user_wikiname;
    my $sample             = <<HERE;
   * Set DENYTOPICCHANGE = $test_user_wikiname
   * Set DENYTOPICVIEW = $test_user_wikiname
   * Set ALLOWTOPICCOMMENT = $test_user_wikiname
%COMMENT%
HERE
    Foswiki::Func::saveTopic( $this->test_web, $this->test_topic, undef,
        $sample );

    # Compose the query
    my $comm  = "This is the comment";
<<<<<<< HEAD
    my $query = Unit::Request->new(
        initializer => {
=======
    my $query = Unit::Request::Rest->new(
        {
>>>>>>> ec8b1e31
            'comment_action' => 'save',
            'comment_type'   => 'above',
            'comment'        => $comm,
            topic            => $this->test_web . "." . $this->test_topic,
        }
    );
    $query->path_info("/CommentPlugin/comment");

    $Foswiki::cfg{Plugins}{CommentPlugin}{RequiredForSave} = 'CHANGE';

    my ( $responseText, $result, $stdout, $stderr );

    # First make sure we can't *change* it
    $this->createNewFoswikiSession( $this->test_user_login, $query );

    # invoke the save handler
    eval {
        ( $responseText, $result, $stdout, $stderr ) = $this->captureWithKey(
            rest => $this->getUIFn('rest'),
            $this->session
        );
    };

    #print STDERR ( $responseText || '' ), ' )', ( $stdout || '' ), ' E',
    #  ( $stderr || '' ) . "\n";
    $this->assert_matches( qr"AccessControlException", $@ );

    # Now make sure we *can* change it, given COMMENT access
    $Foswiki::cfg{Plugins}{CommentPlugin}{RequiredForSave} = 'COMMENT';

    $this->createNewFoswikiSession( $this->test_user_login, $query );

    # invoke the save handler
    eval {
        ( $responseText, $result, $stdout, $stderr ) = $this->captureWithKey(
            rest => $this->getUIFn('rest'),
            $this->session
        );
    };
    $this->assert( !$@, $@ );
    $this->assert_matches( qr/Status: 302/, $responseText );

    my ( $meta, $text ) =
      Foswiki::Func::readTopic( $this->test_web, $this->test_topic );
    my $users_web = $this->users_web;
    $text =~ s/- \d\d [A-Z][a-z]{2} \d{4}/- DATE/;
    $this->assert_str_equals( <<HERE, $text );
   * Set DENYTOPICCHANGE = $test_user_wikiname
   * Set DENYTOPICVIEW = $test_user_wikiname
   * Set ALLOWTOPICCOMMENT = $test_user_wikiname


This is the comment

-- $users_web.$test_user_wikiname - DATE
%COMMENT%
HERE
}

sub verify_rest_control_modes {
    my $this   = shift;
    my $sample = <<HERE;
   * Set DENYTOPICCHANGE = $Foswiki::cfg{DefaultUserWikiName}
%COMMENT%
HERE
    Foswiki::Func::saveTopic( $this->test_web, $this->test_topic, undef,
        $sample );

    # other tests have already covered the non-ajax, no endpoint mode
<<<<<<< HEAD
    my $query = Unit::Request->new(
        initializer => {
=======
    my $query = Unit::Request::Rest->new(
        {
>>>>>>> ec8b1e31
            'comment_action' => 'save',
            'comment_type'   => 'above',
            'comment'        => "Arfle barfle gloop",
            topic            => $this->test_web . "." . $this->test_topic,
        }
    );
    $query->header( 'X-Requested-With' => 'XMLHttpRequest' );
    $query->path_info("/CommentPlugin/comment");
    my ( $responseText, $result, $stdout, $stderr );
    $this->createNewFoswikiSession( undef, $query );
    eval {
        ( $responseText, $result, $stdout, $stderr ) = $this->captureWithKey(
            rest => $this->getUIFn('rest'),
            $this->session
        );
    };
    $this->assert_matches( qr/Status: 404/, $responseText );

}

sub verify_rev1_template_redirectto {
    my $this = shift;

    my $tmplate = <<"HERE";
---++++ returntab

Post to a different topic and return to here. The comment =target= is set in the =PROMPT=. In the form below the =redirectto= is set to the current (including) topic.

<verbatim>
%TMPL:DEF{returnpromptboxtab}%
<input type="hidden" name="redirectto" value="%BASEWEB%.%BASETOPIC%?tab=discuss" />
%TMPL:P{promptbox}%
%TMPL:END%
</verbatim>
<verbatim>
%TMPL:DEF{PROMPT:returntab}%%TMPL:P{returnpromptboxtab}%%TMPL:END%
</verbatim>
<verbatim>
%TMPL:DEF{OUTPUT:returntab}%%POS:BEFORE%%TMPL:P{OUTPUT:threadmode}%%TMPL:END%
</verbatim>

HERE

    Foswiki::Func::saveTopic( $this->test_web, 'UserCommentsTemplate', undef,
        $tmplate );

    my $sample = <<"HERE";
before
%COMMENT{type="returntab"}%
after
HERE

    Foswiki::Func::saveTopic( $this->test_web, $this->test_topic, undef,
        $sample );
    my $html = Foswiki::Func::expandCommonVariables($sample);

    my $test_web   = $this->test_web;
    my $test_topic = $this->test_topic;
    $this->assert_matches(
qr/<input type="hidden" name="redirectto" value="$test_web.$test_topic\?tab=discuss"/,
        $html
    );

    my $warningLog = "$Foswiki::cfg{TempfileDir}/CommentPluginTestsWarnings";
    unlink "$warningLog"
      if ( -f "$warningLog" );
    $Foswiki::cfg{WarningFileName} = "$warningLog";
    $Foswiki::cfg{Log}{Implementation} = 'Foswiki::Logger::Compatibility';

    # Compose the query
    my $comm  = "This is the comment";
<<<<<<< HEAD
    my $query = Unit::Request->new(
        initializer => {
=======
    my $query = Unit::Request::Rest->new(
        {
>>>>>>> ec8b1e31
            'comment_action' => 'save',
            'comment_type'   => 'returntab',
            'redirectto'     => $this->test_web . "."
              . $this->test_topic
              . "\?tab=discuss",
            'comment' => $comm,
            'topic'   => $this->test_web . "." . $this->test_topic
        }
    );
    $query->path_info("/CommentPlugin/comment");

    $this->createNewFoswikiSession( $Foswiki::cfg{DefaultUserLogin}, $query );
    my $text = "Ignore this text";

    # invoke the save handler
    # $responseText, $result, $stdout, $stderr
    my ( $response, $result, $stdout, $stderr ) =
      $this->captureWithKey( rest => $this->getUIFn('rest'), $this->session );

    $this->assert_matches( qr/^Status: 302/ms, $response );
    $this->assert_matches(
        qr/^Location:.*\/$test_web\/$test_topic\?tab=discuss/ms, $response );

    return;
}

sub test_comment_encoding_notguest {
    my $this = shift;

    $Foswiki::cfg{Plugins}{CommentPlugin}{GuestCanComment} = 1;

    my $test_user_wikiname = $this->test_user_wikiname;
    my $sample             = <<HERE;
   * Set DENYTOPICCHANGE = $test_user_wikiname
   * Set DENYTOPICVIEW = $test_user_wikiname
   * Set ALLOWTOPICCOMMENT = *
%COMMENT%
HERE
    Foswiki::Func::saveTopic( $this->test_web, $this->test_topic, undef,
        $sample );

    # Compose the query
    my $comm  = "This is the %TOPIC% comment";
<<<<<<< HEAD
    my $query = Unit::Request->new(
        initializer => {
=======
    my $query = Unit::Request::Rest->new(
        {
>>>>>>> ec8b1e31
            'comment_action' => 'save',
            'comment_type'   => 'above',
            'comment'        => $comm,
            topic            => $this->test_web . "." . $this->test_topic,
        }
    );
    $query->path_info("/CommentPlugin/comment");

    $Foswiki::cfg{Plugins}{CommentPlugin}{RequiredForSave} = 'CHANGE';

    my ( $responseText, $result, $stdout, $stderr );

    # Now make sure we *can* change it, given COMMENT access
    $Foswiki::cfg{Plugins}{CommentPlugin}{RequiredForSave} = 'COMMENT';

    $this->createNewFoswikiSession( $this->test_user_login, $query );

    # invoke the save handler
    eval {
        ( $responseText, $result, $stdout, $stderr ) = $this->captureWithKey(
            rest => $this->getUIFn('rest'),
            $this->session
        );
    };
    $this->assert( !$@, $@ );
    $this->assert_matches( qr/Status: 302/, $responseText );

    my ( $meta, $text ) =
      Foswiki::Func::readTopic( $this->test_web, $this->test_topic );
    my $users_web = $this->users_web;
    $text =~ s/- \d\d [A-Z][a-z]{2} \d{4}/- DATE/;
    $this->assert_str_equals( <<HERE, $text );
   * Set DENYTOPICCHANGE = $test_user_wikiname
   * Set DENYTOPICVIEW = $test_user_wikiname
   * Set ALLOWTOPICCOMMENT = *


This is the %TOPIC% comment

-- $users_web.$test_user_wikiname - DATE
%COMMENT%
HERE
}

sub test_comment_encoding_guest {
    my $this = shift;

    $Foswiki::cfg{Plugins}{CommentPlugin}{GuestCanComment} = 1;

    my $test_user_wikiname = $this->test_user_wikiname;
    my $sample             = <<HERE;
   * Set DENYTOPICCHANGE = $test_user_wikiname
   * Set DENYTOPICVIEW = $test_user_wikiname
   * Set ALLOWTOPICCOMMENT = *
%COMMENT%
HERE
    Foswiki::Func::saveTopic( $this->test_web, $this->test_topic, undef,
        $sample );

    # Compose the query
    my $comm  = "This is the %TOPIC% comment";
<<<<<<< HEAD
    my $query = Unit::Request->new(
        initializer => {
=======
    my $query = Unit::Request::Rest->new(
        {
>>>>>>> ec8b1e31
            'comment_action' => 'save',
            'comment_type'   => 'above',
            'comment'        => $comm,
            topic            => $this->test_web . "." . $this->test_topic,
        }
    );
    $query->path_info("/CommentPlugin/comment");

    $Foswiki::cfg{Plugins}{CommentPlugin}{RequiredForSave} = 'CHANGE';

    my ( $responseText, $result, $stdout, $stderr );

    # Now make sure we *can* change it, given COMMENT access
    $Foswiki::cfg{Plugins}{CommentPlugin}{RequiredForSave} = 'COMMENT';

    $this->createNewFoswikiSession( $Foswiki::cfg{DefaultUserLogin}, $query );

    # invoke the save handler
    eval {
        ( $responseText, $result, $stdout, $stderr ) = $this->captureWithKey(
            rest => $this->getUIFn('rest'),
            $this->session
        );
    };
    $this->assert( !$@, $@ );
    $this->assert_matches( qr/Status: 302/, $responseText );

    my ( $meta, $text ) =
      Foswiki::Func::readTopic( $this->test_web, $this->test_topic );
    my $users_web = $this->users_web;
    $text =~ s/- \d\d [A-Z][a-z]{2} \d{4}/- DATE/;
    $this->assert_str_equals( <<HERE, $text );
   * Set DENYTOPICCHANGE = $test_user_wikiname
   * Set DENYTOPICVIEW = $test_user_wikiname
   * Set ALLOWTOPICCOMMENT = *


This is the &#37;TOPIC&#37; comment

-- $users_web.$Foswiki::cfg{DefaultUserWikiName} - DATE
%COMMENT%
HERE
}
1;
__END__
Foswiki - The Free and Open Source Wiki, http://foswiki.org/

Copyright (C) 2008-2015 Foswiki Contributors. Foswiki Contributors
are listed in the AUTHORS file in the root of this distribution.
NOTE: Please extend that file, not this notice.

This program is free software; you can redistribute it and/or
modify it under the terms of the GNU General Public License
as published by the Free Software Foundation; either version 2
of the License, or (at your option) any later version. For
more details read LICENSE in the root of this distribution.

This program is distributed in the hope that it will be useful,
but WITHOUT ANY WARRANTY; without even the implied warranty of
MERCHANTABILITY or FITNESS FOR A PARTICULAR PURPOSE.

As per the GPL, removal of this notice is prohibited.<|MERGE_RESOLUTION|>--- conflicted
+++ resolved
@@ -244,13 +244,8 @@
 
     # Compose the query
     my $comm  = "This is the comment";
-<<<<<<< HEAD
     my $query = Unit::Request->new(
         initializer => {
-=======
-    my $query = Unit::Request::Rest->new(
-        {
->>>>>>> ec8b1e31
             'comment_action' => 'save',
             'comment_type'   => $type,
             'comment'        => $comm,
@@ -535,13 +530,8 @@
 
     # Compose the query
     my $comm  = "This is the comment";
-<<<<<<< HEAD
     my $query = Unit::Request->new(
         initializer => {
-=======
-    my $query = Unit::Request::Rest->new(
-        {
->>>>>>> ec8b1e31
             'comment_action' => 'save',
             'comment_type'   => 'above',
             'comment'        => $comm,
@@ -589,13 +579,8 @@
 
     # Compose the query
     my $comm  = "This is the comment";
-<<<<<<< HEAD
     my $query = Unit::Request->new(
         initializer => {
-=======
-    my $query = Unit::Request::Rest->new(
-        {
->>>>>>> ec8b1e31
             'comment_action' => 'save',
             'comment_type'   => 'above',
             'comment'        => $comm,
@@ -674,13 +659,8 @@
 
     # Compose the query
     my $comm  = "This is the comment";
-<<<<<<< HEAD
     my $query = Unit::Request->new(
         initializer => {
-=======
-    my $query = Unit::Request::Rest->new(
-        {
->>>>>>> ec8b1e31
             'comment_action' => 'save',
             'comment_type'   => 'above',
             'comment'        => $comm,
@@ -740,13 +720,8 @@
 
     # Compose the query
     my $comm  = "This is the comment";
-<<<<<<< HEAD
     my $query = Unit::Request->new(
         initializer => {
-=======
-    my $query = Unit::Request::Rest->new(
-        {
->>>>>>> ec8b1e31
             'comment_action' => 'save',
             'comment_type'   => 'below',
             'comment'        => $comm,
@@ -798,13 +773,8 @@
 
     # Compose the query
     my $comm  = "This is the comment";
-<<<<<<< HEAD
     my $query = Unit::Request->new(
         initializer => {
-=======
-    my $query = Unit::Request::Rest->new(
-        {
->>>>>>> ec8b1e31
             'comment_action' => 'save',
             'comment_type'   => 'above',
             'comment'        => $comm,
@@ -874,13 +844,8 @@
         $sample );
 
     # other tests have already covered the non-ajax, no endpoint mode
-<<<<<<< HEAD
     my $query = Unit::Request->new(
         initializer => {
-=======
-    my $query = Unit::Request::Rest->new(
-        {
->>>>>>> ec8b1e31
             'comment_action' => 'save',
             'comment_type'   => 'above',
             'comment'        => "Arfle barfle gloop",
@@ -952,13 +917,8 @@
 
     # Compose the query
     my $comm  = "This is the comment";
-<<<<<<< HEAD
     my $query = Unit::Request->new(
         initializer => {
-=======
-    my $query = Unit::Request::Rest->new(
-        {
->>>>>>> ec8b1e31
             'comment_action' => 'save',
             'comment_type'   => 'returntab',
             'redirectto'     => $this->test_web . "."
@@ -1002,13 +962,8 @@
 
     # Compose the query
     my $comm  = "This is the %TOPIC% comment";
-<<<<<<< HEAD
     my $query = Unit::Request->new(
         initializer => {
-=======
-    my $query = Unit::Request::Rest->new(
-        {
->>>>>>> ec8b1e31
             'comment_action' => 'save',
             'comment_type'   => 'above',
             'comment'        => $comm,
@@ -1070,13 +1025,8 @@
 
     # Compose the query
     my $comm  = "This is the %TOPIC% comment";
-<<<<<<< HEAD
     my $query = Unit::Request->new(
         initializer => {
-=======
-    my $query = Unit::Request::Rest->new(
-        {
->>>>>>> ec8b1e31
             'comment_action' => 'save',
             'comment_type'   => 'above',
             'comment'        => $comm,
