--- conflicted
+++ resolved
@@ -21,13 +21,8 @@
 
 =cut
 
-<<<<<<< HEAD
-our $VERSION           = '2.25';
-our $RELEASE           = '4 Jan 2016';
-=======
 our $VERSION           = '2.26';
 our $RELEASE           = '4 Apr 2016';
->>>>>>> 819775b5
 our $SHORTDESCRIPTION  = 'JSON-RPC interface for Foswiki';
 our $NO_PREFS_IN_TOPIC = 1;
 our $SERVER;
