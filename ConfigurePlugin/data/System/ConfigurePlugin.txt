--- conflicted
+++ resolved
@@ -1,8 +1,4 @@
-<<<<<<< HEAD
-%META:TOPICINFO{author="ProjectContributor" date="1505301976" format="1.1" version="1"}%
-=======
 %META:TOPICINFO{author="ProjectContributor" date="1512791273" format="1.1" version="1"}%
->>>>>>> bcf71e2a
 %META:TOPICPARENT{name="Plugins"}%
 ---+!! Configure Plugin
 %FORMFIELD{"Description"}%
@@ -49,10 +45,7 @@
 |  08 Dec 2017: | (1.09) Foswikitask:Item14536: Configure leaves "wait" cursor spinning while waiting for user action.<br/>\
                          Foswikitask:Item14472: replaced use of =attr()= with =prop()= where needed; fixed use of =null= value trying to trim values |
 |  04 Apr 2017: | (1.08) Foswikitask:Item13883: Updated base template to suggest solutions when configure shows base login page.<br/>\
-<<<<<<< HEAD
-=======
                          Foswikitask:Item13339: Warning or errors icons in configure get stuck unless page is reloaded.<br/>\
->>>>>>> bcf71e2a
                          Foswikitask:Item14366: Reorder initialization to allow local CGI::Carp |
 |  23 Jan 2017: | (1.07) Foswikitask:Item14287: Configure needs to encode reported configuration values. |
 |  28 Nov 2016: | (1.06) Foswikitask:Item13206: Upgrade to latest jquery-ui |
